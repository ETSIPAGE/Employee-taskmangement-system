--- conflicted
+++ resolved
@@ -15,17 +15,9 @@
 export interface Department {
   id: string;
   name: string;
-<<<<<<< HEAD
-  companyId: string;
-=======
-<<<<<<< HEAD
-  companyIds: string[];
-  timestamp?: string; // Make timestamp optional for better compatibility
-  createdAt?: string; // Add createdAt property for sorting
-=======
-  companyId: string;
->>>>>>> origin/main
->>>>>>> 804aa3b8
+  companyId: string; // This will represent the *primary* company if `companyIds` is also used
+  companyIds?: string[]; // Optional array of company IDs a department might belong to
+  timestamp?: string; // Added timestamp to align with APIService.ts transformation
 }
 
 export interface UserStats {
@@ -178,11 +170,7 @@
   dueDate?: string;
   projectId: string;
   assigneeId?: string;
-<<<<<<< HEAD
   creatorId: string; // <--- THIS IS THE FIX: Added creatorId property
-=======
-  assign_by?: string;
->>>>>>> 804aa3b8
   status: TaskStatus;
   category?: string;
   priority?: 'low' | 'medium' | 'high';
