import React, { useState, useEffect, useMemo, useCallback } from 'react';
import { useAuth } from '../../hooks/useAuth';
import { Navigate, useNavigate } from 'react-router-dom';
import * as AuthService from '../../services/authService';
import * as DataService from '../../services/dataService';
import { Project, Task, TaskStatus, User, UserRole, Department } from '../../types';
import TaskCard from './TaskCard';
import ViewSwitcher from '../shared/ViewSwitcher';
import { EditIcon, TrashIcon } from '../../constants';
import Button from '../shared/Button';
import Modal from '../shared/Modal';
import Input from '../shared/Input';

<<<<<<< HEAD
const AdminTasks: React.FC = () => {
    const { user } = useAuth(); // Get the current logged-in user
=======
interface HydratedTask extends Task {
    projectName: string;
    assigneeName: string;
}

export default function AdminTasks() {
    const { user } = useAuth();
>>>>>>> 804aa3b8
    const navigate = useNavigate();

    const [hydratedTasks, setHydratedTasks] = useState<HydratedTask[]>([]);
    const [allEmployees, setAllEmployees] = useState<User[]>([]);
    const [allProjects, setAllProjects] = useState<Project[]>([]);
    
    const [isLoading, setIsLoading] = useState(true);
    const [view, setView] = useState<'card' | 'table'>('card');
    
    const [isModalOpen, setIsModalOpen] = useState(false);
    const [apiDepartments, setApiDepartments] = useState<Department[]>([]);
    const [apiProjects, setApiProjects] = useState<Project[]>([]);
    const [dropdownsLoading, setDropdownsLoading] = useState(false);
    const [taskToDelete, setTaskToDelete] = useState<{ id: string; name: string } | null>(null);
    const [newTaskData, setNewTaskData] = useState({
        department: '',
        project: '',
        title: '',
        description: '',
        due_date: '',
        priority: 'medium',
        est_time: '',
        assign_to: ''
    });
    const [isSubmitting, setIsSubmitting] = useState(false);
    const [submitError, setSubmitError] = useState('');

    // Filter states
    const [searchTerm, setSearchTerm] = useState('');
    const [projectFilter, setProjectFilter] = useState('all');
    const [assigneeFilter, setAssigneeFilter] = useState('all');
    const [statusFilter, setStatusFilter] = useState('all');

<<<<<<< HEAD
    // Form state
    const [taskName, setTaskName] = useState('');
    const [taskDesc, setTaskDesc] = useState('');
    const [taskDueDate, setTaskDueDate] = useState('');
    const [assigneeId, setAssigneeId] = useState<string | undefined>(undefined);
    const [departmentId, setDepartmentId] = useState('');
    const [projectId, setProjectId] = useState<string>('');
    const [taskStatus, setTaskStatus] = useState<TaskStatus>(TaskStatus.TODO);
    const [taskPriority, setTaskPriority] = useState<'low' | 'medium' | 'high'>('medium');
    const [taskEstTime, setTaskEstTime] = useState('');

    const loadData = useCallback(async () => {
        // Ensure user is defined before proceeding, or handle unauthorized state
        if (!user) {
            setIsLoading(false);
            return;
        }
        if (user.role !== UserRole.ADMIN) { // Ensure only admin can load data for this component
            setIsLoading(false);
            return;
        }

        setIsLoading(true);
        try {
            const allUsers = await AuthService.getUsers();
            const employees = allUsers.filter(u => u.role === UserRole.EMPLOYEE);
            setAllEmployees(employees);

            // FIX: Await DataService.getAllProjects() - This was already fixed in your code.
            const projects = await DataService.getAllProjects(); 
            setAllProjects(projects);

            // FIX: Await DataService.getTasksByTeam - Ensure this is correctly fetching based on allUsers
            const tasks = await DataService.getTasksByTeam(allUsers.map(u => u.id));
            setAllTasks(tasks);

            const depts = await DataService.getDepartments();
            setDepartments(depts);
=======
    const loadData = useCallback(async () => {
        if (!user || user.role !== UserRole.ADMIN) return;
        setIsLoading(true);
        try {
            const [tasks, projects, allUsersFromApi] = await Promise.all([
                DataService.getAllTasks(),
                DataService.getAllProjects(),
                DataService.getAllUsersFromApi(),
            ]);
            
            setAllProjects(projects);
            const employees = allUsersFromApi.filter(u => u.role === UserRole.EMPLOYEE);
            setAllEmployees(employees);
            
            const projectsMap = new Map(projects.map(p => [p.id, p]));
            const usersMap = new Map(allUsersFromApi.map(u => [u.id, u]));
    
            const newHydratedTasks = tasks.map(task => ({
                ...task,
                projectName: projectsMap.get(task.projectId)?.name || 'N/A',
                assigneeName: usersMap.get(task.assigneeId || '')?.name || 'Unassigned',
            }));
            setHydratedTasks(newHydratedTasks);
>>>>>>> 804aa3b8
            
        } catch (error) {
            console.error("Failed to load admin task data:", error);
        } finally {
            setIsLoading(false);
        }
    }, [user]); // `user` is correctly a dependency here.

    useEffect(() => {
        loadData();
    }, [loadData]);

<<<<<<< HEAD
    const resetForm = useCallback(() => {
        setTaskName('');
        setTaskDesc('');
        setTaskDueDate('');
        setAssigneeId(undefined);
        setDepartmentId('');
        setProjectId('');
        setTaskStatus(TaskStatus.TODO);
        setEditingTask(null);
        setTaskPriority('medium');
        setTaskEstTime('');
    }, []);

    const handleOpenCreateModal = () => {
        resetForm();
        // Set default project/department if available
        if (departments.length > 0) setDepartmentId(departments[0].id);
        if (allProjects.length > 0) setProjectId(allProjects[0].id);
        setIsModalOpen(true);
    };
=======
    useEffect(() => {
        if (isModalOpen) {
            const fetchDropdownData = async () => {
                setDropdownsLoading(true);
                try {
                    const [depts, projs] = await Promise.all([
                        DataService.getDepartments(),
                        DataService.getAllProjects()
                    ]);
                    setApiDepartments(depts);
                    setApiProjects(projs);
                     if (depts.length > 0) {
                        setNewTaskData(prev => ({ ...prev, department: depts[0].name }));
                    }
                    if (projs.length > 0) {
                        setNewTaskData(prev => ({ ...prev, project: projs[0].id }));
                    }
                } catch (error) {
                    console.error("Failed to fetch dropdown data:", error);
                } finally {
                    setDropdownsLoading(false);
                }
            };
            fetchDropdownData();
        }
    }, [isModalOpen]);
>>>>>>> 804aa3b8
    
     useEffect(() => {
        if (allEmployees.length > 0 && !newTaskData.assign_to) {
            setNewTaskData(prev => ({...prev, assign_to: allEmployees[0].id}));
        }
    }, [allEmployees, newTaskData.assign_to]);

    const handleOpenModal = () => setIsModalOpen(true);
    const handleCloseModal = () => {
        setIsModalOpen(false);
        setSubmitError('');
    };

    const handleInputChange = (e: React.ChangeEvent<HTMLInputElement | HTMLSelectElement | HTMLTextAreaElement>) => {
        const { name, value } = e.target;
        setNewTaskData(prev => ({ ...prev, [name]: value }));
    };

<<<<<<< HEAD
    const handleSubmit = async (e: React.FormEvent) => {
=======
    const handleCreateTask = async (e: React.FormEvent) => {
>>>>>>> 804aa3b8
        e.preventDefault();
        if (!user) {
            setSubmitError('You must be logged in to create a task.');
            return;
        }
<<<<<<< HEAD
        // Ensure user is logged in and available
        if (!user?.id) {
            alert('Creator ID not available. Please log in.');
            return;
        }

        const taskData: Omit<Task, 'id'> = { // Explicitly type to catch missing properties
            creatorId: user.id, // <--- FIX: Add creatorId here
            name: taskName,
            description: taskDesc,
            dueDate: taskDueDate,
            projectId: projectId,
            assigneeId: assigneeId,
            status: taskStatus,
            priority: taskPriority,
            estimatedTime: taskEstTime ? parseInt(taskEstTime, 10) : undefined,
            // Add other properties that are part of Omit<Task, 'id'> if they are required and not optional
            // e.g., category: '', tags: [], notes: [], dependencyLogs: [],
        };

        try {
            if (editingTask) {
                // When editing, creatorId is already part of the existing task.
                // You only pass the partial updates.
                await DataService.updateTask(editingTask.id, taskData); // taskData is Partial<Task> for update
            } else {
                await DataService.createTask(taskData);
            }
            
            loadData();
            handleCloseModal();
        } catch (error) {
            console.error("Failed to save task:", error);
            alert('Failed to save task. Please try again.');
        }
    };
    
    const handleDeleteTask = async (taskId: string) => {
        if(window.confirm("Are you sure you want to delete this task?")) {
            try {
                await DataService.deleteTask(taskId);
                loadData();
            } catch (error) {
                console.error("Failed to delete task:", error);
                alert('Failed to delete task. Please try again.');
            }
        }
    };
    
    const handleAssigneeChange = async (taskId: string, newAssigneeId?: string) => {
        try {
            await DataService.updateTask(taskId, { assigneeId: newAssigneeId });
            loadData();
        } catch (error) {
            console.error("Failed to update assignee:", error);
            alert('Failed to update assignee. Please try again.');
=======
        setSubmitError('');
        setIsSubmitting(true);
        try {
            const payload = {
                ...newTaskData,
                currentUserId: user.id
            };
            await DataService.createTask(payload);
            handleCloseModal();
            loadData();
        } catch (error) {
            setSubmitError(error instanceof Error ? error.message : 'An unknown error occurred.');
        } finally {
            setIsSubmitting(false);
        }
    };
    
    const handleRequestDelete = (taskId: string) => {
        const task = hydratedTasks.find(t => t.id === taskId);
        if (task) {
            setTaskToDelete({ id: task.id, name: task.name });
        }
    };

    const handleConfirmDelete = async () => {
        if (!taskToDelete || !user) return;
        try {
            await DataService.deleteTask(taskToDelete.id, user.id);
            loadData();
        } catch (error) {
            console.error("Failed to delete task:", error);
            alert(`Failed to delete task: ${error instanceof Error ? error.message : 'Unknown error'}`);
        } finally {
            setTaskToDelete(null);
>>>>>>> 804aa3b8
        }
    };


    const filteredTasks = useMemo(() => {
        return hydratedTasks.filter(task => {
            const searchMatch = task.name.toLowerCase().includes(searchTerm.toLowerCase()) || (task.description || '').toLowerCase().includes(searchTerm.toLowerCase());
            const projectMatch = projectFilter === 'all' || task.projectId === projectFilter;
            const assigneeMatch = assigneeFilter === 'all' || task.assigneeId === assigneeFilter;
            const statusMatch = statusFilter === 'all' || task.status === statusFilter;
            return searchMatch && projectMatch && assigneeMatch && statusMatch;
        });
<<<<<<< HEAD
    }, [allTasks, searchTerm, projectFilter, assigneeFilter, statusFilter]);

    const availableProjects = useMemo(() => {
        if (!departmentId) return allProjects; 
        return allProjects.filter(p => p.departmentIds.includes(departmentId));
    }, [allProjects, departmentId]);

    const getProjectName = (pId: string) => allProjects.find(p => p.id === pId)?.name;
=======
    }, [hydratedTasks, searchTerm, projectFilter, assigneeFilter, statusFilter]);
>>>>>>> 804aa3b8

    if (user?.role !== UserRole.ADMIN) {
        return <Navigate to="/" />;
    }

    if (isLoading) {
        return <div className="text-center p-8">Loading all tasks...</div>;
    }

    return (
        <div>
            <div className="flex justify-between items-center mb-6">
                <h1 className="text-3xl font-bold text-slate-800">All Tasks</h1>
                <Button onClick={handleOpenModal}>Create New Task</Button>
            </div>
             <div className="flex flex-col md:flex-row justify-between items-center mb-6 gap-4">
                <div className="w-full md:w-auto md:flex-1"></div>
                <div className="w-full md:w-64">
                    <ViewSwitcher view={view} setView={setView} />
                </div>
            </div>

            <div className="mb-6 p-4 bg-white rounded-lg shadow-sm">
                <div className="grid grid-cols-1 md:grid-cols-2 lg:grid-cols-4 gap-4">
                    <input
                        type="text"
                        placeholder="Search tasks..."
                        className="w-full px-3 py-2 border border-slate-300 rounded-md shadow-sm focus:outline-none focus:ring-indigo-500 focus:border-indigo-500"
                        value={searchTerm}
                        onChange={e => setSearchTerm(e.target.value)}
                    />
                    <select value={projectFilter} onChange={e => setProjectFilter(e.target.value)} className="w-full px-3 py-2 border border-slate-300 rounded-md shadow-sm focus:outline-none focus:ring-indigo-500 focus:border-indigo-500">
                        <option value="all">All Projects</option>
                        {allProjects.map(p => <option key={p.id} value={p.id}>{p.name}</option>)}
                    </select>
                    <select value={assigneeFilter} onChange={e => setAssigneeFilter(e.target.value)} className="w-full px-3 py-2 border border-slate-300 rounded-md shadow-sm focus:outline-none focus:ring-indigo-500 focus:border-indigo-500">
                        <option value="all">All Assignees</option>
                        {allEmployees.map(m => <option key={m.id} value={m.id}>{m.name}</option>)}
                    </select>
                    <select value={statusFilter} onChange={e => setStatusFilter(e.target.value)} className="w-full px-3 py-2 border border-slate-300 rounded-md shadow-sm focus:outline-none focus:ring-indigo-500 focus:border-indigo-500">
                        <option value="all">All Statuses</option>
                        {Object.values(TaskStatus).map(s => <option key={s} value={s}>{s}</option>)}
                    </select>
                </div>
            </div>

<<<<<<< HEAD
            {filteredTasks.length === 0 && <p className="text-center py-8 text-slate-500 col-span-full">No tasks match the current filters.</p>}

            {view === 'card' ? (
=======
            {filteredTasks.length === 0 ? (
                <div className="text-center py-8 text-slate-500 col-span-full">
                    <h3 className="text-xl font-semibold text-slate-700">No Tasks Found</h3>
                    <p className="text-slate-500 mt-2">No tasks were found or there was an issue fetching them.</p>
                </div>
            ) : view === 'card' ? (
>>>>>>> 804aa3b8
                <div className="grid grid-cols-1 md:grid-cols-2 xl:grid-cols-3 gap-6">
                    {filteredTasks.map(task => (
                    <TaskCard
                            key={task.id}
                            task={task}
                            assigneeName={task.assigneeName}
                            projectName={task.projectName}
                            onDelete={handleRequestDelete}
                        />
                    ))}
                </div>
            ) : (
                <div className="bg-white shadow-md rounded-lg overflow-x-auto">
                    <table className="min-w-full leading-normal">
                        <thead>
                            <tr>
                                <th className="px-5 py-3 border-b-2 border-slate-200 bg-slate-100 text-left text-xs font-semibold text-slate-600 uppercase tracking-wider">Task</th>
                                <th className="px-5 py-3 border-b-2 border-slate-200 bg-slate-100 text-left text-xs font-semibold text-slate-600 uppercase tracking-wider">Project</th>
                                <th className="px-5 py-3 border-b-2 border-slate-200 bg-slate-100 text-left text-xs font-semibold text-slate-600 uppercase tracking-wider">Assignee</th>
                                <th className="px-5 py-3 border-b-2 border-slate-200 bg-slate-100 text-left text-xs font-semibold text-slate-600 uppercase tracking-wider">Due Date</th>
                                <th className="px-5 py-3 border-b-2 border-slate-200 bg-slate-100 text-left text-xs font-semibold text-slate-600 uppercase tracking-wider">Status</th>
                                <th className="px-5 py-3 border-b-2 border-slate-200 bg-slate-100 text-left text-xs font-semibold text-slate-600 uppercase tracking-wider">Actions</th>
                            </tr>
                        </thead>
                        <tbody>
                            {filteredTasks.map(task => {
                                const statusStyles = {
                                    [TaskStatus.TODO]: 'bg-yellow-100 text-yellow-800', [TaskStatus.IN_PROGRESS]: 'bg-blue-100 text-blue-800',
                                    [TaskStatus.ON_HOLD]: 'bg-slate-100 text-slate-800', [TaskStatus.COMPLETED]: 'bg-green-100 text-green-800',
                                };
                                return (
                                    <tr key={task.id} onClick={() => navigate(`/tasks/${task.id}`)} className="group cursor-pointer hover:bg-slate-50 transition-colors">
                                        <td className="px-5 py-4 border-b border-slate-200 bg-white text-sm font-semibold text-indigo-600 transition-colors group-hover:text-indigo-800">{task.name}</td>
                                        <td className="px-5 py-4 border-b border-slate-200 bg-white text-sm text-slate-700">{task.projectName}</td>
                                        <td className="px-5 py-4 border-b border-slate-200 bg-white text-sm text-slate-700">{task.assigneeName}</td>
                                        <td className="px-5 py-4 border-b border-slate-200 bg-white text-sm text-slate-700">{task.dueDate ? new Date(task.dueDate).toLocaleDateString() : 'N/A'}</td>
                                        <td className="px-5 py-4 border-b border-slate-200 bg-white text-sm">
                                            <span className={`capitalize px-2 inline-flex text-xs leading-5 font-semibold rounded-full ${statusStyles[task.status]}`}>{task.status}</span>
                                        </td>
                                        <td className="px-5 py-4 border-b border-slate-200 bg-white text-sm">
                                            <div className="flex items-center space-x-3">
                                                <button 
                                                    onClick={(e) => {
                                                        e.stopPropagation();
                                                        navigate(`/tasks/${task.id}`);
                                                    }} 
                                                    className="text-slate-500 hover:text-indigo-600"
                                                    title="Edit Task"
                                                >
                                                    <EditIcon />
                                                </button>
                                                <button
                                                    onClick={(e) => {
                                                        e.stopPropagation();
                                                        handleRequestDelete(task.id);
                                                    }}
                                                    className="text-slate-500 hover:text-red-600"
                                                    title="Delete Task"
                                                >
                                                    <TrashIcon />
                                                </button>
                                            </div>
                                        </td>
                                    </tr>
                                );
                            })}
                        </tbody>
                    </table>
                </div>
            )}
<<<<<<< HEAD
            
            <Modal title={editingTask ? "Edit Task" : "Create New Task"} isOpen={isModalOpen} onClose={handleCloseModal}>
                <form onSubmit={handleSubmit} className="space-y-4">
=======
             <Modal title="Create New Task" isOpen={isModalOpen} onClose={handleCloseModal}>
                <form onSubmit={handleCreateTask} className="space-y-4">
                    {submitError && <div className="p-3 bg-red-100 text-red-700 rounded-md text-sm">{submitError}</div>}
                    <Input id="title" name="title" type="text" label="Task Title" value={newTaskData.title} onChange={handleInputChange} required />
>>>>>>> 804aa3b8
                    <div>
                        <label htmlFor="description" className="block text-sm font-medium text-slate-700">Description</label>
                        <textarea id="description" name="description" rows={3} value={newTaskData.description} onChange={handleInputChange}
                            className="mt-1 appearance-none block w-full px-3 py-2 border border-slate-300 rounded-md shadow-sm placeholder-slate-400 focus:outline-none focus:ring-indigo-500 focus:border-indigo-500 sm:text-sm"
                        />
                    </div>
                    <div className="grid grid-cols-1 sm:grid-cols-2 gap-4">
                        <div>
                            <label htmlFor="department" className="block text-sm font-medium text-slate-700">Department</label>
                            <select id="department" name="department" value={newTaskData.department} onChange={handleInputChange} required disabled={dropdownsLoading} className="mt-1 block w-full pl-3 pr-10 py-2 text-base border-slate-300 focus:outline-none focus:ring-indigo-500 focus:border-indigo-500 sm:text-sm rounded-md shadow-sm disabled:bg-slate-50">
                                {dropdownsLoading ? <option>Loading...</option> : 
                                 apiDepartments.length > 0 ? apiDepartments.map(d => <option key={d.id} value={d.name}>{d.name}</option>) : <option value="">No departments found</option>}
                            </select>
                        </div>
                        <div>
                            <label htmlFor="project" className="block text-sm font-medium text-slate-700">Project</label>
                            <select id="project" name="project" value={newTaskData.project} onChange={handleInputChange} required disabled={dropdownsLoading} className="mt-1 block w-full pl-3 pr-10 py-2 text-base border-slate-300 focus:outline-none focus:ring-indigo-500 focus:border-indigo-500 sm:text-sm rounded-md shadow-sm disabled:bg-slate-50">
                                {dropdownsLoading ? <option>Loading...</option> : 
                                 apiProjects.length > 0 ? apiProjects.map(p => <option key={p.id} value={p.id}>{p.name}</option>) : <option value="">No projects found</option>}
                            </select>
                        </div>
                    </div>
                    <Input id="due_date" name="due_date" type="date" label="Due Date" value={newTaskData.due_date} onChange={handleInputChange} />
                    <div className="grid grid-cols-1 sm:grid-cols-2 gap-4">
                        <div>
                            <label htmlFor="priority" className="block text-sm font-medium text-slate-700">Priority</label>
                            <select id="priority" name="priority" value={newTaskData.priority} onChange={handleInputChange} className="mt-1 block w-full pl-3 pr-10 py-2 text-base border-slate-300 focus:outline-none focus:ring-indigo-500 focus:border-indigo-500 sm:text-sm rounded-md shadow-sm">
                                <option value="low">Low</option>
                                <option value="medium">Medium</option>
                                <option value="high">High</option>
                            </select>
                        </div>
                        <Input id="est_time" name="est_time" type="number" label="Est. Time (hours)" value={newTaskData.est_time} onChange={handleInputChange} min="0" />
                    </div>
                    <div>
                        <label htmlFor="assign_to" className="block text-sm font-medium text-slate-700">Assign To</label>
                        <select id="assign_to" name="assign_to" value={newTaskData.assign_to} onChange={handleInputChange} required className="mt-1 block w-full pl-3 pr-10 py-2 text-base border-slate-300 focus:outline-none focus:ring-indigo-500 focus:border-indigo-500 sm:text-sm rounded-md shadow-sm">
                            {allEmployees.map(employee => (
                                <option key={employee.id} value={employee.id}>{employee.name}</option>
                            ))}
                        </select>
                    </div>
                    <div className="pt-4 flex justify-end space-x-3">
                         <button type="button" onClick={handleCloseModal} className="px-4 py-2 text-sm font-medium rounded-md bg-slate-100 text-slate-700 hover:bg-slate-200 transition-colors border border-slate-300 shadow-sm">
                            Cancel
                        </button>
                        <Button type="submit" disabled={isSubmitting}>{isSubmitting ? 'Creating...' : 'Create Task'}</Button>
                    </div>
                </form>
            </Modal>
            <Modal
                isOpen={!!taskToDelete}
                onClose={() => setTaskToDelete(null)}
                title="Confirm Task Deletion"
            >
                <p className="text-slate-600">
                    Are you sure you want to delete the task "{taskToDelete?.name}"? This action cannot be undone.
                </p>
                <div className="pt-4 flex justify-end space-x-3">
                    <button type="button" onClick={() => setTaskToDelete(null)} className="px-4 py-2 text-sm font-medium rounded-md bg-slate-100 text-slate-700 hover:bg-slate-200 transition-colors border border-slate-300 shadow-sm">
                        Cancel
                    </button>
                    <Button onClick={handleConfirmDelete}>Delete Task</Button>
                </div>
            </Modal>
        </div>
    );
}<|MERGE_RESOLUTION|>--- conflicted
+++ resolved
@@ -11,10 +11,6 @@
 import Modal from '../shared/Modal';
 import Input from '../shared/Input';
 
-<<<<<<< HEAD
-const AdminTasks: React.FC = () => {
-    const { user } = useAuth(); // Get the current logged-in user
-=======
 interface HydratedTask extends Task {
     projectName: string;
     assigneeName: string;
@@ -22,7 +18,6 @@
 
 export default function AdminTasks() {
     const { user } = useAuth();
->>>>>>> 804aa3b8
     const navigate = useNavigate();
 
     const [hydratedTasks, setHydratedTasks] = useState<HydratedTask[]>([]);
@@ -38,14 +33,14 @@
     const [dropdownsLoading, setDropdownsLoading] = useState(false);
     const [taskToDelete, setTaskToDelete] = useState<{ id: string; name: string } | null>(null);
     const [newTaskData, setNewTaskData] = useState({
-        department: '',
-        project: '',
+        department: '', // Storing department name/ID temporarily for selection
+        project: '', // Project ID
         title: '',
         description: '',
         due_date: '',
-        priority: 'medium',
+        priority: 'medium' as 'low' | 'medium' | 'high',
         est_time: '',
-        assign_to: ''
+        assign_to: '' // Assignee User ID
     });
     const [isSubmitting, setIsSubmitting] = useState(false);
     const [submitError, setSubmitError] = useState('');
@@ -55,58 +50,22 @@
     const [projectFilter, setProjectFilter] = useState('all');
     const [assigneeFilter, setAssigneeFilter] = useState('all');
     const [statusFilter, setStatusFilter] = useState('all');
-
-<<<<<<< HEAD
-    // Form state
-    const [taskName, setTaskName] = useState('');
-    const [taskDesc, setTaskDesc] = useState('');
-    const [taskDueDate, setTaskDueDate] = useState('');
-    const [assigneeId, setAssigneeId] = useState<string | undefined>(undefined);
-    const [departmentId, setDepartmentId] = useState('');
-    const [projectId, setProjectId] = useState<string>('');
-    const [taskStatus, setTaskStatus] = useState<TaskStatus>(TaskStatus.TODO);
-    const [taskPriority, setTaskPriority] = useState<'low' | 'medium' | 'high'>('medium');
-    const [taskEstTime, setTaskEstTime] = useState('');
-
-    const loadData = useCallback(async () => {
-        // Ensure user is defined before proceeding, or handle unauthorized state
-        if (!user) {
-            setIsLoading(false);
-            return;
-        }
-        if (user.role !== UserRole.ADMIN) { // Ensure only admin can load data for this component
-            setIsLoading(false);
-            return;
-        }
-
-        setIsLoading(true);
-        try {
-            const allUsers = await AuthService.getUsers();
-            const employees = allUsers.filter(u => u.role === UserRole.EMPLOYEE);
-            setAllEmployees(employees);
-
-            // FIX: Await DataService.getAllProjects() - This was already fixed in your code.
-            const projects = await DataService.getAllProjects(); 
-            setAllProjects(projects);
-
-            // FIX: Await DataService.getTasksByTeam - Ensure this is correctly fetching based on allUsers
-            const tasks = await DataService.getTasksByTeam(allUsers.map(u => u.id));
-            setAllTasks(tasks);
-
-            const depts = await DataService.getDepartments();
-            setDepartments(depts);
-=======
+    const [editingTask, setEditingTask] = useState<Task | null>(null);
+
+
     const loadData = useCallback(async () => {
         if (!user || user.role !== UserRole.ADMIN) return;
         setIsLoading(true);
         try {
-            const [tasks, projects, allUsersFromApi] = await Promise.all([
-                DataService.getAllTasks(),
+            const [tasks, projects, allUsersFromApi, departments] = await Promise.all([
+                DataService.getTasks(), // Assuming getTasks fetches all tasks
                 DataService.getAllProjects(),
-                DataService.getAllUsersFromApi(),
+                AuthService.getUsers(), // Assuming getUsers fetches all users
+                DataService.getDepartments() // Fetch departments
             ]);
             
             setAllProjects(projects);
+            setApiDepartments(departments); // For the create/edit modal
             const employees = allUsersFromApi.filter(u => u.role === UserRole.EMPLOYEE);
             setAllEmployees(employees);
             
@@ -119,43 +78,60 @@
                 assigneeName: usersMap.get(task.assigneeId || '')?.name || 'Unassigned',
             }));
             setHydratedTasks(newHydratedTasks);
->>>>>>> 804aa3b8
-            
         } catch (error) {
             console.error("Failed to load admin task data:", error);
         } finally {
             setIsLoading(false);
         }
-    }, [user]); // `user` is correctly a dependency here.
+    }, [user]);
 
     useEffect(() => {
         loadData();
     }, [loadData]);
 
-<<<<<<< HEAD
     const resetForm = useCallback(() => {
-        setTaskName('');
-        setTaskDesc('');
-        setTaskDueDate('');
-        setAssigneeId(undefined);
-        setDepartmentId('');
-        setProjectId('');
-        setTaskStatus(TaskStatus.TODO);
+        setNewTaskData({
+            department: '',
+            project: '',
+            title: '',
+            description: '',
+            due_date: '',
+            priority: 'medium',
+            est_time: '',
+            assign_to: allEmployees.length > 0 ? allEmployees[0].id : ''
+        });
         setEditingTask(null);
-        setTaskPriority('medium');
-        setTaskEstTime('');
-    }, []);
-
-    const handleOpenCreateModal = () => {
+        setSubmitError('');
+    }, [allEmployees]);
+
+    const handleOpenModal = () => {
         resetForm();
-        // Set default project/department if available
-        if (departments.length > 0) setDepartmentId(departments[0].id);
-        if (allProjects.length > 0) setProjectId(allProjects[0].id);
         setIsModalOpen(true);
     };
-=======
+    
+    const handleOpenEditModal = (task: Task) => {
+        setEditingTask(task);
+        // Pre-fill form with task data
+        setNewTaskData({
+            department: allProjects.find(p => p.id === task.projectId)?.departmentIds[0] || '', // Assuming project has one department
+            project: task.projectId,
+            title: task.name,
+            description: task.description || '',
+            due_date: task.dueDate || '',
+            priority: task.priority || 'medium',
+            est_time: task.estimatedTime ? String(task.estimatedTime) : '',
+            assign_to: task.assigneeId || ''
+        });
+        setIsModalOpen(true);
+    };
+    
+    const handleCloseModal = () => {
+        setIsModalOpen(false);
+        resetForm(); // Reset form state when closing modal
+    };
+
     useEffect(() => {
-        if (isModalOpen) {
+        if (isModalOpen && !editingTask) { // Only fetch dropdowns when creating a new task and modal opens
             const fetchDropdownData = async () => {
                 setDropdownsLoading(true);
                 try {
@@ -165,10 +141,10 @@
                     ]);
                     setApiDepartments(depts);
                     setApiProjects(projs);
-                     if (depts.length > 0) {
-                        setNewTaskData(prev => ({ ...prev, department: depts[0].name }));
+                     if (depts.length > 0 && !newTaskData.department) {
+                        setNewTaskData(prev => ({ ...prev, department: depts[0].id })); // Store ID
                     }
-                    if (projs.length > 0) {
+                    if (projs.length > 0 && !newTaskData.project) {
                         setNewTaskData(prev => ({ ...prev, project: projs[0].id }));
                     }
                 } catch (error) {
@@ -179,106 +155,63 @@
             };
             fetchDropdownData();
         }
-    }, [isModalOpen]);
->>>>>>> 804aa3b8
+    }, [isModalOpen, editingTask, newTaskData.department, newTaskData.project]);
     
      useEffect(() => {
-        if (allEmployees.length > 0 && !newTaskData.assign_to) {
+        if (allEmployees.length > 0 && !newTaskData.assign_to && !editingTask) { // Only set default if not editing
             setNewTaskData(prev => ({...prev, assign_to: allEmployees[0].id}));
         }
-    }, [allEmployees, newTaskData.assign_to]);
-
-    const handleOpenModal = () => setIsModalOpen(true);
-    const handleCloseModal = () => {
-        setIsModalOpen(false);
-        setSubmitError('');
-    };
+    }, [allEmployees, newTaskData.assign_to, editingTask]);
+
 
     const handleInputChange = (e: React.ChangeEvent<HTMLInputElement | HTMLSelectElement | HTMLTextAreaElement>) => {
         const { name, value } = e.target;
         setNewTaskData(prev => ({ ...prev, [name]: value }));
     };
 
-<<<<<<< HEAD
-    const handleSubmit = async (e: React.FormEvent) => {
-=======
-    const handleCreateTask = async (e: React.FormEvent) => {
->>>>>>> 804aa3b8
+    const handleCreateUpdateTask = async (e: React.FormEvent) => {
         e.preventDefault();
         if (!user) {
-            setSubmitError('You must be logged in to create a task.');
+            setSubmitError('You must be logged in to save a task.');
             return;
         }
-<<<<<<< HEAD
-        // Ensure user is logged in and available
-        if (!user?.id) {
-            alert('Creator ID not available. Please log in.');
+        if (!user.id) {
+            setSubmitError('Creator ID not available. Please log in.');
             return;
         }
-
-        const taskData: Omit<Task, 'id'> = { // Explicitly type to catch missing properties
-            creatorId: user.id, // <--- FIX: Add creatorId here
-            name: taskName,
-            description: taskDesc,
-            dueDate: taskDueDate,
-            projectId: projectId,
-            assigneeId: assigneeId,
-            status: taskStatus,
-            priority: taskPriority,
-            estimatedTime: taskEstTime ? parseInt(taskEstTime, 10) : undefined,
-            // Add other properties that are part of Omit<Task, 'id'> if they are required and not optional
-            // e.g., category: '', tags: [], notes: [], dependencyLogs: [],
+        if (!newTaskData.title.trim() || !newTaskData.project) {
+            setSubmitError('Task title and project are required.');
+            return;
+        }
+
+        setSubmitError('');
+        setIsSubmitting(true);
+
+        const taskPayload = {
+            name: newTaskData.title,
+            description: newTaskData.description,
+            dueDate: newTaskData.due_date || undefined,
+            projectId: newTaskData.project,
+            assigneeId: newTaskData.assign_to || undefined,
+            status: editingTask?.status || TaskStatus.TODO, // Keep existing status if editing, else default
+            priority: newTaskData.priority,
+            estimatedTime: newTaskData.est_time ? parseInt(newTaskData.est_time, 10) : undefined,
+            creatorId: user.id // creatorId for new tasks, or for audit log on update
         };
 
         try {
             if (editingTask) {
-                // When editing, creatorId is already part of the existing task.
-                // You only pass the partial updates.
-                await DataService.updateTask(editingTask.id, taskData); // taskData is Partial<Task> for update
+                // For update, we only send the changed fields
+                await DataService.updateTask(editingTask.id, taskPayload, user.id); 
             } else {
-                await DataService.createTask(taskData);
+                await DataService.createTask(taskPayload);
             }
             
             loadData();
             handleCloseModal();
         } catch (error) {
             console.error("Failed to save task:", error);
-            alert('Failed to save task. Please try again.');
-        }
-    };
-    
-    const handleDeleteTask = async (taskId: string) => {
-        if(window.confirm("Are you sure you want to delete this task?")) {
-            try {
-                await DataService.deleteTask(taskId);
-                loadData();
-            } catch (error) {
-                console.error("Failed to delete task:", error);
-                alert('Failed to delete task. Please try again.');
-            }
-        }
-    };
-    
-    const handleAssigneeChange = async (taskId: string, newAssigneeId?: string) => {
-        try {
-            await DataService.updateTask(taskId, { assigneeId: newAssigneeId });
-            loadData();
-        } catch (error) {
-            console.error("Failed to update assignee:", error);
-            alert('Failed to update assignee. Please try again.');
-=======
-        setSubmitError('');
-        setIsSubmitting(true);
-        try {
-            const payload = {
-                ...newTaskData,
-                currentUserId: user.id
-            };
-            await DataService.createTask(payload);
-            handleCloseModal();
-            loadData();
-        } catch (error) {
-            setSubmitError(error instanceof Error ? error.message : 'An unknown error occurred.');
+            setSubmitError(`Failed to save task: ${error instanceof Error ? error.message : 'Unknown error'}`);
         } finally {
             setIsSubmitting(false);
         }
@@ -301,9 +234,19 @@
             alert(`Failed to delete task: ${error instanceof Error ? error.message : 'Unknown error'}`);
         } finally {
             setTaskToDelete(null);
->>>>>>> 804aa3b8
-        }
-    };
+        }
+    };
+
+    const filteredProjectsByDepartment = useMemo(() => {
+        const selectedDepartmentId = newTaskData.department; 
+        
+        if (!selectedDepartmentId) {
+            return apiProjects; // If no department selected or found, show all projects
+        }
+
+        // Filter projects by department ID
+        return apiProjects.filter(p => p.departmentIds.includes(selectedDepartmentId)); 
+    }, [apiProjects, newTaskData.department]);
 
 
     const filteredTasks = useMemo(() => {
@@ -314,18 +257,8 @@
             const statusMatch = statusFilter === 'all' || task.status === statusFilter;
             return searchMatch && projectMatch && assigneeMatch && statusMatch;
         });
-<<<<<<< HEAD
-    }, [allTasks, searchTerm, projectFilter, assigneeFilter, statusFilter]);
-
-    const availableProjects = useMemo(() => {
-        if (!departmentId) return allProjects; 
-        return allProjects.filter(p => p.departmentIds.includes(departmentId));
-    }, [allProjects, departmentId]);
-
-    const getProjectName = (pId: string) => allProjects.find(p => p.id === pId)?.name;
-=======
     }, [hydratedTasks, searchTerm, projectFilter, assigneeFilter, statusFilter]);
->>>>>>> 804aa3b8
+ 
 
     if (user?.role !== UserRole.ADMIN) {
         return <Navigate to="/" />;
@@ -372,18 +305,12 @@
                 </div>
             </div>
 
-<<<<<<< HEAD
-            {filteredTasks.length === 0 && <p className="text-center py-8 text-slate-500 col-span-full">No tasks match the current filters.</p>}
-
-            {view === 'card' ? (
-=======
             {filteredTasks.length === 0 ? (
                 <div className="text-center py-8 text-slate-500 col-span-full">
                     <h3 className="text-xl font-semibold text-slate-700">No Tasks Found</h3>
                     <p className="text-slate-500 mt-2">No tasks were found or there was an issue fetching them.</p>
                 </div>
             ) : view === 'card' ? (
->>>>>>> 804aa3b8
                 <div className="grid grid-cols-1 md:grid-cols-2 xl:grid-cols-3 gap-6">
                     {filteredTasks.map(task => (
                     <TaskCard
@@ -392,6 +319,7 @@
                             assigneeName={task.assigneeName}
                             projectName={task.projectName}
                             onDelete={handleRequestDelete}
+                            onEdit={() => handleOpenEditModal(task)} // Pass the task to the edit handler
                         />
                     ))}
                 </div>
@@ -411,12 +339,14 @@
                         <tbody>
                             {filteredTasks.map(task => {
                                 const statusStyles = {
-                                    [TaskStatus.TODO]: 'bg-yellow-100 text-yellow-800', [TaskStatus.IN_PROGRESS]: 'bg-blue-100 text-blue-800',
-                                    [TaskStatus.ON_HOLD]: 'bg-slate-100 text-slate-800', [TaskStatus.COMPLETED]: 'bg-green-100 text-green-800',
+                                    [TaskStatus.TODO]: 'bg-yellow-100 text-yellow-800', 
+                                    [TaskStatus.IN_PROGRESS]: 'bg-blue-100 text-blue-800',
+                                    [TaskStatus.ON_HOLD]: 'bg-slate-100 text-slate-800', 
+                                    [TaskStatus.COMPLETED]: 'bg-green-100 text-green-800',
                                 };
                                 return (
-                                    <tr key={task.id} onClick={() => navigate(`/tasks/${task.id}`)} className="group cursor-pointer hover:bg-slate-50 transition-colors">
-                                        <td className="px-5 py-4 border-b border-slate-200 bg-white text-sm font-semibold text-indigo-600 transition-colors group-hover:text-indigo-800">{task.name}</td>
+                                    <tr key={task.id} className="group cursor-pointer hover:bg-slate-50 transition-colors">
+                                        <td className="px-5 py-4 border-b border-slate-200 bg-white text-sm font-semibold text-indigo-600 transition-colors group-hover:text-indigo-800" onClick={() => navigate(`/tasks/${task.id}`)}>{task.name}</td>
                                         <td className="px-5 py-4 border-b border-slate-200 bg-white text-sm text-slate-700">{task.projectName}</td>
                                         <td className="px-5 py-4 border-b border-slate-200 bg-white text-sm text-slate-700">{task.assigneeName}</td>
                                         <td className="px-5 py-4 border-b border-slate-200 bg-white text-sm text-slate-700">{task.dueDate ? new Date(task.dueDate).toLocaleDateString() : 'N/A'}</td>
@@ -428,12 +358,12 @@
                                                 <button 
                                                     onClick={(e) => {
                                                         e.stopPropagation();
-                                                        navigate(`/tasks/${task.id}`);
+                                                        handleOpenEditModal(task);
                                                     }} 
                                                     className="text-slate-500 hover:text-indigo-600"
                                                     title="Edit Task"
                                                 >
-                                                    <EditIcon />
+                                                    <EditIcon className="w-5 h-5" />
                                                 </button>
                                                 <button
                                                     onClick={(e) => {
@@ -443,7 +373,7 @@
                                                     className="text-slate-500 hover:text-red-600"
                                                     title="Delete Task"
                                                 >
-                                                    <TrashIcon />
+                                                    <TrashIcon className="w-5 h-5" />
                                                 </button>
                                             </div>
                                         </td>
@@ -454,16 +384,11 @@
                     </table>
                 </div>
             )}
-<<<<<<< HEAD
             
             <Modal title={editingTask ? "Edit Task" : "Create New Task"} isOpen={isModalOpen} onClose={handleCloseModal}>
-                <form onSubmit={handleSubmit} className="space-y-4">
-=======
-             <Modal title="Create New Task" isOpen={isModalOpen} onClose={handleCloseModal}>
-                <form onSubmit={handleCreateTask} className="space-y-4">
+                <form onSubmit={handleCreateUpdateTask} className="space-y-4">
                     {submitError && <div className="p-3 bg-red-100 text-red-700 rounded-md text-sm">{submitError}</div>}
                     <Input id="title" name="title" type="text" label="Task Title" value={newTaskData.title} onChange={handleInputChange} required />
->>>>>>> 804aa3b8
                     <div>
                         <label htmlFor="description" className="block text-sm font-medium text-slate-700">Description</label>
                         <textarea id="description" name="description" rows={3} value={newTaskData.description} onChange={handleInputChange}
@@ -474,15 +399,17 @@
                         <div>
                             <label htmlFor="department" className="block text-sm font-medium text-slate-700">Department</label>
                             <select id="department" name="department" value={newTaskData.department} onChange={handleInputChange} required disabled={dropdownsLoading} className="mt-1 block w-full pl-3 pr-10 py-2 text-base border-slate-300 focus:outline-none focus:ring-indigo-500 focus:border-indigo-500 sm:text-sm rounded-md shadow-sm disabled:bg-slate-50">
+                                <option value="">Select Department</option> {/* Added default option */}
                                 {dropdownsLoading ? <option>Loading...</option> : 
-                                 apiDepartments.length > 0 ? apiDepartments.map(d => <option key={d.id} value={d.name}>{d.name}</option>) : <option value="">No departments found</option>}
+                                 apiDepartments.length > 0 ? apiDepartments.map(d => <option key={d.id} value={d.id}>{d.name}</option>) : <option value="">No departments found</option>}
                             </select>
                         </div>
                         <div>
                             <label htmlFor="project" className="block text-sm font-medium text-slate-700">Project</label>
                             <select id="project" name="project" value={newTaskData.project} onChange={handleInputChange} required disabled={dropdownsLoading} className="mt-1 block w-full pl-3 pr-10 py-2 text-base border-slate-300 focus:outline-none focus:ring-indigo-500 focus:border-indigo-500 sm:text-sm rounded-md shadow-sm disabled:bg-slate-50">
+                                <option value="">Select Project</option> {/* Added default option */}
                                 {dropdownsLoading ? <option>Loading...</option> : 
-                                 apiProjects.length > 0 ? apiProjects.map(p => <option key={p.id} value={p.id}>{p.name}</option>) : <option value="">No projects found</option>}
+                                 filteredProjectsByDepartment.length > 0 ? filteredProjectsByDepartment.map(p => <option key={p.id} value={p.id}>{p.name}</option>) : <option value="">No projects found for selected department</option>}
                             </select>
                         </div>
                     </div>
@@ -501,6 +428,7 @@
                     <div>
                         <label htmlFor="assign_to" className="block text-sm font-medium text-slate-700">Assign To</label>
                         <select id="assign_to" name="assign_to" value={newTaskData.assign_to} onChange={handleInputChange} required className="mt-1 block w-full pl-3 pr-10 py-2 text-base border-slate-300 focus:outline-none focus:ring-indigo-500 focus:border-indigo-500 sm:text-sm rounded-md shadow-sm">
+                            <option value="">Unassigned</option>
                             {allEmployees.map(employee => (
                                 <option key={employee.id} value={employee.id}>{employee.name}</option>
                             ))}
@@ -510,7 +438,7 @@
                          <button type="button" onClick={handleCloseModal} className="px-4 py-2 text-sm font-medium rounded-md bg-slate-100 text-slate-700 hover:bg-slate-200 transition-colors border border-slate-300 shadow-sm">
                             Cancel
                         </button>
-                        <Button type="submit" disabled={isSubmitting}>{isSubmitting ? 'Creating...' : 'Create Task'}</Button>
+                        <Button type="submit" disabled={isSubmitting}>{isSubmitting ? 'Saving...' : (editingTask ? 'Update Task' : 'Create Task')}</Button>
                     </div>
                 </form>
             </Modal>
