--- conflicted
+++ resolved
@@ -81,11 +81,7 @@
 
             const [taskProject, users] = await Promise.all([
                 DataService.getProjectById(currentTask.projectId),
-<<<<<<< HEAD
-                DataService.getAllUsersFromApi()
-=======
                 DataService.getUsers() // CORRECTED: Use DataService.getUsers()
->>>>>>> cf18e0b8
             ]);
 
             setProject(taskProject || null);
