--- conflicted
+++ resolved
@@ -20,36 +20,33 @@
     projectsPending: number;
 }
 
-const CompanyCard: React.FC<{ company: CompanyWithStats }> = ({ company }) => {
+const CompanyCard: React.FC<{ company: CompanyWithStats; onEdit?: () => void; onDelete?: () => void }> = ({ company, onEdit, onDelete }) => {
     const navigate = useNavigate();
 
     return (
-        <div 
-            onClick={() => navigate(`/companies/${company.id}`)}
-            className="bg-white rounded-xl shadow-md p-6 flex flex-col justify-between transition-all hover:shadow-lg hover:-translate-y-1 cursor-pointer"
-        >
-            <div>
+        <div className="bg-white rounded-xl shadow-md p-6 flex flex-col justify-between transition-all hover:shadow-lg hover:-translate-y-1 cursor-pointer">
+            <div onClick={() => navigate(`/companies/${company.id}`)}>
                 <h3 className="text-xl font-bold text-slate-800 mb-4 border-b pb-3">{company.name}</h3>
-                
+
                 <div className="mb-4">
                     <h4 className="text-sm font-semibold text-slate-500 mb-2">Organization</h4>
-                    <div className="grid grid-cols-1 sm:grid-cols-2 gap-y-2 gap-x-4 text-slate-700">
-                        <div className="flex items-center space-x-2">
-                             <UsersIcon className="h-5 w-5" />
-                             <span className="font-medium">{company.employeeCount} Employees</span>
+                    <div className="grid grid-cols-1 sm:grid-cols-2 gap-y-2 gap-x-4">
+                        <div className="flex items-center space-x-2 text-slate-700">
+                            <UsersIcon className="h-5 w-5" />
+                            <span className="font-medium">{company.employeeCount} Employees</span>
                         </div>
-                        <div className="flex items-center space-x-2">
+                        <div className="flex items-center space-x-2 text-slate-700">
                             <UsersIcon className="h-5 w-5" />
                             <span className="font-medium">{company.managerCount} Managers</span>
                         </div>
-                        <div className="flex items-center space-x-2">
-                            <BuildingOfficeIcon className="h-5 w-5" />
+                        <div className="flex items-center space-x-2 text-slate-700">
+                            <BuildingOfficeIcon className="w-4 h-4" />
                             <span className="font-medium">{company.departmentCount} Departments</span>
                         </div>
                     </div>
                 </div>
 
-                 <div>
+                <div>
                     <h4 className="text-sm font-semibold text-slate-500 mb-2">Projects ({company.projectCount} Total)</h4>
                     <div className="space-y-2">
                         <div className="flex justify-between items-center text-sm">
@@ -67,28 +64,37 @@
                     </div>
                 </div>
             </div>
+
+            <div className="mt-4 flex justify-end space-x-2">
+                <button
+                    type="button"
+                    onClick={onEdit}
+                    className="px-3 py-1 text-sm font-medium bg-blue-100 text-blue-700 rounded-md hover:bg-blue-200"
+                >
+                    Edit
+                </button>
+                <button
+                    type="button"
+                    onClick={onDelete}
+                    className="px-3 py-1 text-sm font-medium bg-red-100 text-red-700 rounded-md hover:bg-red-200"
+                >
+                    Delete
+                </button>
+            </div>
         </div>
     );
 };
 
-<<<<<<< HEAD
-=======
 // Define the ToastMessage type locally
 type ToastMessage = {
     message: string;
     type: 'success' | 'error' | 'info' | 'warning';
 };
->>>>>>> cf18e0b8
 
 const Companies: React.FC = () => {
     const { user } = useAuth();
     const [companiesWithStats, setCompaniesWithStats] = useState<CompanyWithStats[]>([]);
     const [isLoading, setIsLoading] = useState(true);
-<<<<<<< HEAD
-    const [isModalOpen, setIsModalOpen] = useState(false);
-    const [newCompanyName, setNewCompanyName] = useState('');
-    const [searchTerm, setSearchTerm] = useState('');
-=======
     const [isCreateEditModalOpen, setIsCreateEditModalOpen] = useState(false);
     const [newCompanyName, setNewCompanyName] = useState('');
     const [searchTerm, setSearchTerm] = useState('');
@@ -117,27 +123,14 @@
     const EDIT_COMPANY_BASE_URL = "https://f25828ro5f.execute-api.ap-south-1.amazonaws.com/edt/Ets-edit-com";
     const DELETE_COMPANY_BASE_URL = "https://o46q7fnoel.execute-api.ap-south-1.amazonaws.com/prod/Ets-del-pz";
 
->>>>>>> cf18e0b8
 
     const loadData = useCallback(async () => {
         setIsLoading(true);
-        if (!user) return;
+        if (!user) {
+            setIsLoading(false);
+            return;
+        }
         try {
-<<<<<<< HEAD
-            const companies = DataService.getCompanies();
-            const users = AuthService.getUsers();
-            
-            const [projects, departments] = await Promise.all([
-                DataService.getAllProjects(),
-                DataService.getDepartments()
-            ]);
-
-            const statsPromises = companies.map(async comp => {
-                const companyUsers = users.filter(u => u.companyId === comp.id);
-                const companyProjects = projects.filter(p => p.companyId === comp.id);
-                const companyDepartments = departments.filter(d => d.companyId === comp.id);
-
-=======
             const token = AuthService.getToken();
 
             const [companiesRes, allUsers, allDepartments, allProjects] = await Promise.all([
@@ -211,33 +204,10 @@
                 });
                 const projectCount = projectsInCompany.length;
                 
->>>>>>> cf18e0b8
                 let projectsCompleted = 0;
                 let projectsInProgress = 0;
                 let projectsPending = 0;
 
-<<<<<<< HEAD
-                await Promise.all(companyProjects.map(async project => {
-                    const tasks = await DataService.getTasksByProject(project.id);
-                    if (tasks.length === 0) {
-                        projectsPending++;
-                        return;
-                    }
-                    const completedTasks = tasks.filter(t => t.status === TaskStatus.COMPLETED).length;
-                    if (completedTasks === tasks.length) {
-                        projectsCompleted++;
-                    } else {
-                        projectsInProgress++;
-                    }
-                }));
-
-                return {
-                    ...comp,
-                    employeeCount: companyUsers.filter(u => u.role === UserRole.EMPLOYEE).length,
-                    managerCount: companyUsers.filter(u => u.role === UserRole.MANAGER).length,
-                    departmentCount: companyDepartments.length,
-                    projectCount: companyProjects.length,
-=======
                 projectsInCompany.forEach(project => {
                     let projectStatus: string = 'Pending';
                     
@@ -289,22 +259,11 @@
                     managerCount,
                     departmentCount,
                     projectCount,
->>>>>>> cf18e0b8
                     projectsCompleted,
                     projectsInProgress,
                     projectsPending,
                 };
             });
-<<<<<<< HEAD
-            const stats = await Promise.all(statsPromises);
-            setCompaniesWithStats(stats);
-        } catch (error) {
-            console.error("Failed to load company data:", error);
-        } finally {
-            setIsLoading(false);
-        }
-    }, [user]);
-=======
 
             setCompaniesWithStats(companiesWithCalculatedStats);
             if (rawCompanies.length > 0) {
@@ -318,10 +277,23 @@
             setIsLoading(false);
         }
     }, [user, addToast]); 
->>>>>>> cf18e0b8
 
     useEffect(() => {
-        loadData();
+        let isMounted = true;
+        const fetchData = async () => {
+            if (isMounted) {
+                await loadData();
+            }
+        };
+
+        fetchData();
+
+        return () => {
+            isMounted = false;
+            if (toastTimeoutRef.current) {
+                clearTimeout(toastTimeoutRef.current);
+            }
+        };
     }, [loadData]);
 
     const filteredCompanies = useMemo(() => {
@@ -331,42 +303,126 @@
         );
     }, [searchTerm, companiesWithStats]);
 
-    const handleOpenModal = () => setIsModalOpen(true);
-    const handleCloseModal = () => {
-        setIsModalOpen(false);
+    // Handlers for Create/Edit Modal
+    const handleOpenCreateEditModal = () => setIsCreateEditModalOpen(true);
+    const handleCloseCreateEditModal = () => {
+        setIsCreateEditModalOpen(false);
         setNewCompanyName('');
+        setEditingCompany(null);
     };
 
-    const handleCreateCompany = (e: React.FormEvent) => {
+    const handleCreateCompany = async (e: React.FormEvent) => {
         e.preventDefault();
         if (!newCompanyName.trim() || !user) {
-            alert('Company name is required.');
+            addToast('Company name is required.', 'warning');
             return;
         }
-        DataService.createCompany(newCompanyName, user.id);
-        loadData();
-        handleCloseModal();
+
+        try {
+            if (editingCompany) {
+                if (!editingCompany.id) {
+                    addToast("Cannot edit company: Company ID is missing.", 'error');
+                    return;
+                }
+                const res = await fetch(`${EDIT_COMPANY_BASE_URL}/${editingCompany.id}`, {
+                    method: "PUT",
+                    headers: { "Content-Type": "application/json" },
+                    body: JSON.stringify({ name: newCompanyName.trim() })
+                });
+
+                const data = await res.json();
+                if (!res.ok) throw new Error(data.message || "Failed to edit company");
+
+                addToast(`Company "${newCompanyName.trim()}" updated successfully!`, 'success');
+                setEditingCompany(null);
+            } else {
+                const res = await fetch(CREATE_COMPANY_API_URL, {
+                    method: "POST",
+                    headers: { "Content-Type": "application/json" },
+                    body: JSON.stringify({ name: newCompanyName, createdBy: user.id })
+                });
+
+                const data = await res.json();
+                if (!res.ok) throw new Error(data.message || "Failed to create company");
+                addToast(`Company "${newCompanyName}" created successfully!`, 'success');
+            }
+
+            await loadData();
+            handleCloseCreateEditModal();
+        } catch (err: any) {
+            console.error("Error during company operation:", err);
+            addToast(`Operation failed: ${err.message || 'Unknown error'}`, 'error');
+        }
     };
 
+    // Handlers for Delete Confirmation Modal
+    const handleOpenDeleteConfirmModal = (company: CompanyWithStats) => {
+        setCompanyToDelete(company);
+        setIsDeleteConfirmModalOpen(true);
+    };
+
+    const handleCloseDeleteConfirmModal = () => {
+        setIsDeleteConfirmModalOpen(false);
+        setCompanyToDelete(null);
+    };
+
+    const handleDeleteCompany = async () => {
+        if (!companyToDelete || !companyToDelete.id) {
+            addToast("Cannot delete company: Company ID is missing.", 'error');
+            handleCloseDeleteConfirmModal();
+            return;
+        }
+
+        try {
+            const res = await fetch(`${DELETE_COMPANY_BASE_URL}/${companyToDelete.id}`, {
+                method: "DELETE",
+                headers: { "Content-Type": "application/json" }
+            });
+
+            if (!res.ok) {
+                const errorData = await res.json();
+                throw new Error(errorData.message || "Failed to delete company");
+            }
+
+            addToast(`Company "${companyToDelete.name}" deleted successfully!`, 'success');
+            await loadData();
+            handleCloseDeleteConfirmModal();
+        } catch (err: any) {
+            console.error("Delete error:", err);
+            addToast(`Failed to delete company: ${err.message || 'Unknown error'}`, 'error');
+            handleCloseDeleteConfirmModal();
+        }
+    };
+
+
     if (user?.role !== UserRole.ADMIN) {
-<<<<<<< HEAD
-=======
         if (!currentToast || currentToast.message !== "You do not have permission to view this page.") {
              addToast("You do not have permission to view this page.", "error");
         }
->>>>>>> cf18e0b8
         return <Navigate to="/" />;
     }
 
     if (isLoading) {
-        return <div>Loading companies...</div>;
+        return <div className="text-center py-8 text-lg text-slate-600">Loading companies...</div>;
     }
 
+    // Determine toast classes based on type
+    const getToastClasses = (type: ToastMessage['type']) => {
+        const base = "p-4 rounded-md shadow-lg flex items-center justify-between space-x-4";
+        switch (type) {
+            case 'success': return `${base} bg-green-50 text-green-800 border border-green-200`;
+            case 'error': return `${base} bg-red-50 text-red-800 border border-red-200`;
+            case 'info': return `${base} bg-blue-50 text-blue-800 border border-blue-200`;
+            case 'warning': return `${base} bg-yellow-50 text-yellow-800 border border-yellow-200`;
+            default: return base;
+        }
+    };
+
     return (
-        <div>
+        <div className="relative">
             <div className="flex justify-between items-center mb-6">
                 <h1 className="text-3xl font-bold text-slate-800">Companies</h1>
-                <Button onClick={handleOpenModal}>Create New Company</Button>
+                <Button onClick={handleOpenCreateEditModal}>Create New Company</Button>
             </div>
 
             <div className="mb-6 p-4 bg-white rounded-lg shadow-sm">
@@ -381,9 +437,6 @@
 
             <div className="grid grid-cols-1 md:grid-cols-2 xl:grid-cols-3 gap-6">
                 {filteredCompanies.map(comp => (
-<<<<<<< HEAD
-                    <CompanyCard key={comp.id} company={comp} />
-=======
                     <CompanyCard
                         key={comp.id}
                         company={comp}
@@ -394,7 +447,6 @@
                         }}
                         onDelete={() => handleOpenDeleteConfirmModal(comp)}
                     />
->>>>>>> cf18e0b8
                 ))}
             </div>
 
@@ -405,7 +457,8 @@
                 </div>
             )}
 
-            <Modal title="Create New Company" isOpen={isModalOpen} onClose={handleCloseModal}>
+            {/* Create/Edit Company Modal */}
+            <Modal title={editingCompany ? "Edit Company" : "Create New Company"} isOpen={isCreateEditModalOpen} onClose={handleCloseCreateEditModal}>
                 <form onSubmit={handleCreateCompany} className="space-y-6">
                     <Input
                         id="newCompanyName"
@@ -416,13 +469,65 @@
                         required
                     />
                     <div className="pt-4 flex justify-end space-x-3">
-                        <button type="button" onClick={handleCloseModal} className="px-4 py-2 text-sm font-medium rounded-md bg-slate-100 text-slate-700 hover:bg-slate-200 transition-colors border border-slate-300 shadow-sm">
+                        <button type="button" onClick={handleCloseCreateEditModal} className="px-4 py-2 text-sm font-medium rounded-md bg-slate-100 text-slate-700 hover:bg-slate-200 transition-colors border border-slate-300 shadow-sm">
                             Cancel
                         </button>
-                        <Button type="submit">Create Company</Button>
+                        <Button type="submit">{editingCompany ? "Save Changes" : "Create Company"}</Button>
                     </div>
                 </form>
             </Modal>
+
+            {/* Delete Confirmation Modal */}
+            <Modal title="Confirm Deletion" isOpen={isDeleteConfirmModalOpen} onClose={handleCloseDeleteConfirmModal}>
+                <div className="p-4">
+                    <p className="text-slate-700 mb-6">
+                        Are you sure you want to delete company <span className="font-bold">"{companyToDelete?.name}"</span>?
+                        This action cannot be undone.
+                    </p>
+                    <div className="flex justify-end space-x-3">
+                        <button type="button" onClick={handleCloseDeleteConfirmModal} className="px-4 py-2 text-sm font-medium rounded-md bg-slate-100 text-slate-700 hover:bg-slate-200 transition-colors border border-slate-300 shadow-sm">
+                            Cancel
+                        </button>
+                        <Button
+                            type="button"
+                            onClick={handleDeleteCompany}
+                            className="bg-red-600 hover:bg-red-700 text-white px-4 py-2 rounded-md text-sm font-medium shadow-sm transition-colors"
+                        >
+                            Delete
+                        </Button>
+                    </div>
+                </div>
+            </Modal>
+
+
+            {/* In-component Toast Notification */}
+            {currentToast && (
+                <div className="fixed bottom-4 right-4 z-50 transition-all duration-300 ease-in-out transform translate-y-0 opacity-100">
+                    <div className={getToastClasses(currentToast.type)}>
+                        <span>{currentToast.message}</span>
+                        <button
+                            onClick={() => {
+                                setCurrentToast(null);
+                                if (toastTimeoutRef.current) {
+                                    clearTimeout(toastTimeoutRef.current);
+                                    toastTimeoutRef.current = null;
+                                }
+                            }}
+                            className={`ml-4 p-1 rounded-full text-sm font-medium focus:outline-none 
+                                ${currentToast.type === 'success' ? 'hover:bg-green-100 text-green-700' : ''}
+                                ${currentToast.type === 'error' ? 'hover:bg-red-100 text-red-700' : ''}
+                                ${currentToast.type === 'info' ? 'hover:bg-blue-100 text-blue-700' : ''}
+                                ${currentToast.type === 'warning' ? 'hover:bg-yellow-100 text-yellow-700' : ''}
+                            `}
+                            aria-label="Close"
+                        >
+                            <svg className="h-4 w-4" fill="none" stroke="currentColor" viewBox="0 0 24 24" xmlns="http://www.w3.org/2000/svg">
+                                <path strokeLinecap="round" strokeLinejoin="round" strokeWidth="2" d="M6 18L18 6M6 6l12 12"></path>
+                            </svg>
+                        </button>
+                    </div>
+                </div>
+            )}
         </div>
     );
 };
