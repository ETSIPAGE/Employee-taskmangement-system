--- conflicted
+++ resolved
@@ -39,11 +39,9 @@
         [UserRole.MANAGER]: { border: 'border-sky-500', bg: 'bg-sky-100', text: 'text-sky-800' },
         [UserRole.EMPLOYEE]: { border: 'border-emerald-500', bg: 'bg-emerald-100', text: 'text-emerald-800' },
         [UserRole.HR]: { border: 'border-rose-500', bg: 'bg-rose-100', text: 'text-rose-800' },
-        // --- ADDED: Default style for unknown/undefined roles ---
         default: { border: 'border-slate-300', bg: 'bg-slate-100', text: 'text-slate-800' }
     };
 
-    // Safely get role style, defaulting to 'default' if user.role is not found
     const currentRoleStyle = roleStyles[user.role as UserRole] || roleStyles.default;
 
     const workloadStyles = {
@@ -70,7 +68,6 @@
                          <div className="flex items-center gap-x-2">
                             <h3 className="text-xl font-bold text-slate-800">{user.name}</h3>
                              <span className={`${currentRoleStyle.bg} ${currentRoleStyle.text} text-xs font-semibold px-2 py-0.5 rounded-full`}>
-                                {/* Display user.role, or a fallback like 'Unknown' */}
                                 {user.role || 'Unknown'} 
                             </span>
                         </div>
@@ -178,8 +175,6 @@
     const [email, setEmail] = useState('');
     const [password, setPassword] = useState('');
     const [role, setRole] = useState<UserRole>(UserRole.EMPLOYEE);
-    // --- MODIFIED: Initialize managerId and companyId to null to avoid initial setting
-    //     which could trigger unnecessary re-renders. Will set in resetForm instead.
     const [managerId, setManagerId] = useState<string | undefined>(undefined);
     const [companyId, setCompanyId] = useState<string | undefined>(undefined);
     const [departmentIds, setDepartmentIds] = useState<string[]>([]);
@@ -188,9 +183,9 @@
     const loadData = useCallback(async () => {
         setIsLoading(true);
         try {
-<<<<<<< HEAD
             const fetchedUsers = await AuthService.getUsers();
-            const fetchedManagers = await AuthService.getManagers();
+            // Assuming AuthService.getManagers exists for fetching managers specifically
+            const fetchedManagers = fetchedUsers.filter(u => u.role === UserRole.MANAGER); 
             const fetchedDepartments = await DataService.getDepartments();
             const fetchedCompanies = await DataService.getCompanies();
 
@@ -199,41 +194,17 @@
             setDepartments(fetchedDepartments);
             setCompanies(fetchedCompanies);
 
-            // --- REMOVED: Conditional setState for managerId/companyId directly in loadData.
-            //     This logic belongs in `resetForm` or initial `useState` setup for form.
-            //     Keeping it here caused the infinite loop because `managerId`/`companyId`
-            //     are dependencies of `loadData` itself.
-            //     `resetForm` is a better place for these defaults.
-
-=======
-            setUsers(AuthService.getUsers());
-            setManagers(AuthService.getManagers());
-            setCompanies(DataService.getCompanies());
->>>>>>> 804aa3b8
         } catch (error) {
             console.error("Failed to load user data", error);
             // Optionally, show a toast/notification to the user
         } finally {
             setIsLoading(false);
         }
-    }, []); // --- MODIFIED: No dependencies here to prevent infinite loops.
-            //     This useCallback now only changes if its internal logic changes.
+    }, []); 
 
     useEffect(() => {
         loadData();
-    }, [loadData]); // This will trigger the API fetch on component mount and on loadData changes.
-
-    useEffect(() => {
-        const fetchDepartments = async () => {
-            try {
-                const apiDepartments = await DataService.getDepartments();
-                setDepartments(apiDepartments);
-            } catch (error) {
-                console.error("Failed to fetch departments for user management:", error);
-            }
-        };
-        fetchDepartments();
-    }, []);
+    }, [loadData]); 
 
     const filteredUsers = useMemo(() => {
         return users.filter(u => {
@@ -243,22 +214,20 @@
         });
     }, [users, searchTerm, roleFilter]);
 
-    // --- MODIFIED: resetForm to set defaults based on loaded data ---
     const resetForm = useCallback(() => {
         setName('');
         setEmail('');
         setPassword('');
         setRole(UserRole.EMPLOYEE);
-        // Set managerId and companyId defaults here using the `managers` and `companies` states
         setManagerId(managers.length > 0 ? managers[0].id : undefined);
         setCompanyId(companies.length > 0 ? companies[0].id : undefined);
         setEditingUser(null);
         setDepartmentIds([]);
         setRating(0);
-    }, [managers, companies]); // Dependencies ensure managers/companies lists are fresh for defaults
+    }, [managers, companies]); 
 
     const handleOpenCreateModal = () => {
-        resetForm(); // Call resetForm to set initial values
+        resetForm(); 
         setIsModalOpen(true);
     };
 
@@ -266,7 +235,7 @@
         setEditingUser(userToEdit);
         setName(userToEdit.name);
         setEmail(userToEdit.email);
-        setPassword(''); // Password is never pre-filled for security
+        setPassword(''); 
         setRole(userToEdit.role);
         setManagerId(userToEdit.managerId);
         setDepartmentIds(userToEdit.departmentIds || []);
@@ -282,9 +251,8 @@
     
     const handleDeleteUser = useCallback(async (userId: string) => {
         if (window.confirm("Are you sure you want to delete this user? This action cannot be undone.")) {
-            // This will call the LOCAL storage delete from authService.ts for now
             await AuthService.deleteUser(userId); 
-            loadData(); // Reload data to reflect local change (and refresh from API if token valid)
+            loadData(); 
         }
     }, [loadData]);
 
@@ -321,17 +289,13 @@
                     companyId,
                     managerId: role === UserRole.EMPLOYEE ? managerId : undefined,
                     rating: rating,
-                    // jobTitle, skills, etc., can be added here if you add form fields for them
                 };
-                // This will call the LOCAL storage update from authService.ts for now
                 await AuthService.updateUser(editingUser.id, updates); 
             } else {
                 if (!password) {
                     alert("Password is required for new users.");
                     return;
                 }
-                // This will call the AuthService.register API (for signup) and then
-                // manage the user profile locally, as implemented in authService.ts.
                 await AuthService.register({ 
                     name, 
                     email, 
@@ -340,22 +304,19 @@
                     departmentIds,
                     companyId,
                     managerId: role === UserRole.EMPLOYEE ? managerId : undefined,
-                    // Add other properties here if `RegisterCredentials` expands and form has them
                 });
             }
-            loadData(); // Reload data to reflect local change (and refresh from API if token valid)
+            loadData(); 
             handleCloseModal();
         } catch(err) {
-            alert(err instanceof Error ? err.message : 'An error occurred during save.'); // More specific error
+            alert(err instanceof Error ? err.message : 'An error occurred during save.'); 
         }
     };
 
-    // Role-based access control for the whole management page
     if (!currentUser || ![UserRole.ADMIN, UserRole.HR].includes(currentUser.role)) {
-        return <Navigate to="/" />; // Redirect if not authorized
+        return <Navigate to="/" />; 
     }
     
-    // Loading state UI
     if (isLoading) return <div className="text-center py-8 text-lg text-slate-600">Loading employees...</div>;
 
     return (
@@ -366,7 +327,6 @@
             </div>
              <div className="flex flex-col md:flex-row justify-between items-center mb-6 gap-4">
                 <div className="w-full md:w-auto md:flex-1">
-                    {/* Placeholder for other filters if needed, currently just spacing */}
                 </div>
                 <div className="w-full md:w-64">
                     <ViewSwitcher view={view} setView={setView} />
@@ -383,14 +343,13 @@
                 </div>
             </div>
 
-            {/* Conditional Rendering for Empty State or List */}
             {filteredUsers.length === 0 ? (
                 <div className="col-span-full text-center py-12 bg-white rounded-lg shadow">
                     <h3 className="text-xl font-semibold text-slate-700">No Employees Found</h3>
                     <p className="text-slate-500 mt-2">No users match the current search or filter criteria.</p>
                 </div>
             ) : view === 'card' ? (
-                 <div className="grid grid-cols-1 md:grid-cols-2 lg:grid-cols-3 xl:grid-cols-4 gap-6"> {/* Adjusted grid for more cards */}
+                 <div className="grid grid-cols-1 md:grid-cols-2 lg:grid-cols-3 xl:grid-cols-4 gap-6"> 
                     {filteredUsers.map(user => {
                         const company = companies.find(c => c.id === user.companyId);
                         return (<UserCard 
@@ -439,15 +398,15 @@
                                     </td>
                                     <td className="px-5 py-4 border-b border-slate-200 bg-white text-sm">
                                         <div className="flex items-center space-x-3">
-                                            <button onClick={(e) => { e.stopPropagation(); handleOpenEditModal(user); }} className="text-slate-500 hover:text-indigo-600"><EditIcon /></button>
-                                            <button onClick={(e) => { e.stopPropagation(); handleDeleteUser(user.id); }} className="text-slate-500 hover:text-red-600"><TrashIcon /></button>
+                                            <button onClick={(e) => { e.stopPropagation(); handleOpenEditModal(user); }} className="text-slate-500 hover:text-indigo-600"><EditIcon className="w-5 h-5" /></button>
+                                            <button onClick={(e) => { e.stopPropagation(); handleDeleteUser(user.id); }} className="text-slate-500 hover:text-red-600"><TrashIcon className="w-5 h-5" /></button>
                                             {currentUser?.role === UserRole.ADMIN && currentUser.id !== user.id && (
                                                 <button
                                                     onClick={(e) => { e.stopPropagation(); handleImpersonate(user.id); }}
                                                     className="text-slate-500 hover:text-green-600"
                                                     title={`Log in as ${user.name}`}
                                                 >
-                                                    <LoginIcon />
+                                                    <LoginIcon className="w-5 h-5" />
                                                 </button>
                                             )}
                                         </div>
