import React, { useState, useEffect, useMemo, useCallback } from 'react'; // Added useCallback
import { useParams, Link, Navigate } from 'react-router-dom';
import * as AuthService from '../../services/authService'; // Assuming AuthService.getUserById is sync or a wrapper for DataService.getUserById
import * as DataService from '../../services/dataService';
import { User, Task, Project, TaskStatus, UserRole, Department } from '../../types';
import { MailIcon, CalendarIcon, BriefcaseIcon, ClockIcon, CheckCircleIcon, ExclamationTriangleIcon, TrendingUpIcon } from '../../constants';
import { useAuth } from '../../hooks/useAuth';
import StarRating from '../shared/StarRating';

const getInitials = (name: string) => {
    if (!name) return '';
    const names = name.split(' ');
    if (names.length > 1) return `${names[0][0]}${names[names.length - 1][0]}`.toUpperCase();
    return name.substring(0, 2).toUpperCase();
};

const StatCard: React.FC<{ icon: React.ReactNode; value: string | number; label: string; }> = ({ icon, value, label }) => (
    <div className="bg-white rounded-lg shadow p-4 flex items-center space-x-4">
        <div className="p-3 rounded-full bg-slate-100 text-slate-600">
            {icon}
        </div>
        <div>
            <p className="text-2xl font-bold text-slate-800">{value}</p>
            <p className="text-sm font-medium text-slate-500">{label}</p>
        </div>
    </div>
);

const UserProfile: React.FC = () => {
    const { userId } = useParams<{ userId: string }>();
    const { user: currentUser } = useAuth(); // Renamed to avoid conflict with `user` state

    const [user, setUser] = useState<User | null>(null);
    const [tasks, setTasks] = useState<Task[]>([]);
    const [projects, setProjects] = useState<Record<string, Project>>({});
    const [departments, setDepartments] = useState<Record<string, Department>>({});
    const [manager, setManager] = useState<User | null>(null);
    const [isLoading, setIsLoading] = useState(true);

    const loadData = useCallback(async () => { // Wrap loadData in useCallback
        if (!userId) {
            setIsLoading(false);
            return;
        }
<<<<<<< HEAD

        setIsLoading(true);
        try {
            // Await user data from DataService as AuthService.getUserById might be deprecated or not async
            const fetchedUser = await DataService.getUserById(userId); 
            
            if (fetchedUser) {
                setUser(fetchedUser);

                // Await all async calls
                const userTasks = await DataService.getTasksByAssignee(userId);
                setTasks(userTasks);

                if (fetchedUser.managerId) {
                    const fetchedManager = await DataService.getUserById(fetchedUser.managerId); // Await here too
                    setManager(fetchedManager || null);
=======
        
        const loadData = async () => {
            setIsLoading(true);
            try {
                const [
                    fetchedUser, 
                    userTasks, 
                    allProjects, 
                    allDepts, 
                    allUsersFromApi
                ] = await Promise.all([
                    DataService.getUserByIdFromApi(userId),
                    DataService.getTasksByAssignee(userId),
                    DataService.getAllProjects(),
                    DataService.getDepartments(),
                    DataService.getAllUsersFromApi()
                ]);

                if (fetchedUser) {
                    setUser(fetchedUser);

                    if (fetchedUser.managerId) {
                        setManager(allUsersFromApi.find(u => u.id === fetchedUser.managerId) || null);
                    }
                    
                    setTasks(userTasks);
                    setProjects(allProjects.reduce((acc, p) => ({...acc, [p.id]: p }), {}));
                    setDepartments(allDepts.reduce((acc, d) => ({...acc, [d.id]: d }), {}));

                } else {
                    setUser(null);
>>>>>>> 804aa3b8
                }

                const allProjects = await DataService.getAllProjects();
                setProjects(allProjects.reduce((acc, p) => ({...acc, [p.id]: p }), {}));

                const allDepts = await DataService.getDepartments();
                setDepartments(allDepts.reduce((acc, d) => ({...acc, [d.id]: d }), {}));

            } else {
                setUser(null);
            }
        } catch (error) {
            console.error("Failed to load user profile data:", error);
            setUser(null);
            // Optionally set error state to display to user
        } finally {
            setIsLoading(false);
        }
    }, [userId]); // userId is the dependency

    useEffect(() => {
        loadData();
    }, [loadData]); // loadData is now a dependency

    const taskStats = useMemo(() => {
        const completed = tasks.filter(t => t.status === TaskStatus.COMPLETED).length;
        const inProgress = tasks.filter(t => t.status === TaskStatus.IN_PROGRESS).length;
        const overdue = tasks.filter(t => t.dueDate && new Date(t.dueDate) < new Date() && t.status !== TaskStatus.COMPLETED).length;
        return { completed, inProgress, overdue };
    }, [tasks]);

    if (isLoading) {
        return <div className="text-center p-10 text-slate-600">Loading user profile...</div>;
    }

    if (!user) {
        return <div className="text-center p-10 text-slate-600">User not found.</div>;
    }

    // Role-based access control (RBAC)
    // If only ADMIN can view any profile, this is fine.
    // If managers can view their direct reports, or employees can view their own profile,
    // this logic needs expansion.
    if (currentUser?.role !== UserRole.ADMIN && currentUser?.id !== userId) {
        // Redirect if not admin AND not viewing their own profile
        return <Navigate to="/" />;
    }

    return (
        <div className="container mx-auto p-4 sm:p-6 lg:p-8">
            <div className="mb-6">
                <Link to="/users" className="text-sm font-medium text-indigo-600 hover:text-indigo-500 flex items-center">
                    <svg xmlns="http://www.w3.org/2000/svg" className="h-4 w-4 mr-1" fill="none" viewBox="0 0 24 24" stroke="currentColor"><path strokeLinecap="round" strokeLinejoin="round" strokeWidth="2" d="M15 19l-7-7 7-7" /></svg>
                    Back to All Employees
                </Link>
            </div>

            {/* Header */}
            <div className="flex flex-col sm:flex-row items-center space-y-4 sm:space-y-0 sm:space-x-5 mb-8 bg-white p-6 rounded-lg shadow">
                <div className="w-28 h-28 sm:w-24 sm:h-24 rounded-full bg-indigo-100 flex items-center justify-center text-indigo-600 text-5xl sm:text-4xl font-bold flex-shrink-0">
                    {getInitials(user.name)}
                </div>
                <div className="text-center sm:text-left">
                    <h1 className="text-4xl sm:text-4xl font-bold text-slate-800">{user.name}</h1>
                    <p className="text-lg sm:text-lg text-slate-500">{user.jobTitle}</p>
                    {user.rating !== undefined && (
                        <div className="mt-2 flex justify-center sm:justify-start">
                            <StarRating rating={user.rating} />
                        </div>
                    )}
                </div>
            </div>

            <div className="grid grid-cols-1 lg:grid-cols-3 gap-8">
                {/* Left Column: Details */}
                <div className="lg:col-span-1 space-y-6">
                    <div className="bg-white rounded-lg shadow p-6">
                        <h3 className="text-lg font-bold text-slate-800 border-b pb-3 mb-4">Contact & Role</h3>
                        <div className="space-y-3 text-sm">
                            <div className="flex items-center"><MailIcon className="h-4 w-4 mr-3 text-slate-400" /> <span className="text-slate-700">{user.email}</span></div>
                            <div className="flex items-center"><CalendarIcon className="h-4 w-4 mr-3 text-slate-400" /> <span className="text-slate-700">Joined on {new Date(user.joinedDate!).toLocaleDateString()}</span></div>
                            <div className="flex items-center"><BriefcaseIcon className="h-4 w-4 mr-3 text-slate-400" /> <span className="text-slate-700">Role: {user.role}</span></div>
                             {manager && <div className="flex items-center"><span className="font-semibold min-w-[60px]">Manager:</span> <Link to={`/users/${manager.id}`} className="text-indigo-600 hover:underline">{manager.name}</Link></div>}
                            <div>
                                <h4 className="font-semibold mt-4 mb-2">Departments:</h4>
                                <div className="flex flex-wrap gap-2">
                                    {user.departmentIds?.map(id => departments[id] ? (
                                        <span key={id} className="bg-slate-100 text-slate-800 text-xs font-medium px-2.5 py-1 rounded-full">{departments[id].name}</span>
                                    ) : null)} {/* Add null check for departments[id] */}
                                    {(!user.departmentIds || user.departmentIds.length === 0) && <p className="text-sm text-slate-500">No departments assigned.</p>}
                                </div>
                            </div>
                        </div>
                    </div>
                     <div className="bg-white rounded-lg shadow p-6">
                        <h3 className="text-lg font-bold text-slate-800 border-b pb-3 mb-4">Skills</h3>
                        <div className="flex flex-wrap gap-2">
                            {user.skills?.map(skill => (
                                <span key={skill} className="bg-sky-100 text-sky-800 text-sm font-medium px-3 py-1 rounded-full">{skill}</span>
                            ))}
                            {(!user.skills || user.skills.length === 0) && <p className="text-sm text-slate-500">No skills listed.</p>}
                        </div>
                    </div>
                </div>

                {/* Right Column: Stats & Tasks */}
                <div className="lg:col-span-2 space-y-6">
                    <div className="grid grid-cols-1 md:grid-cols-3 gap-6">
                        <StatCard icon={<CheckCircleIcon className="h-6 w-6" />} value={taskStats.completed} label="Tasks Completed" />
                        <StatCard icon={<ClockIcon className="h-6 w-6" />} value={taskStats.inProgress} label="Tasks In Progress" />
                        <StatCard icon={<ExclamationTriangleIcon className="h-6 w-6" />} value={taskStats.overdue} label="Tasks Overdue" />
                    </div>
                     <div className="grid grid-cols-1 md:grid-cols-3 gap-6">
                        {/* These are mock stats, you might integrate real data for these later */}
                        <StatCard icon={<TrendingUpIcon className="h-6 w-6" />} value="94%" label="On-Time Rate (Month)" />
                        <StatCard icon={<ClockIcon className="h-6 w-6" />} value="2.5 Days" label="Avg. Completion Time" />
                        <StatCard icon={<CalendarIcon className="h-6 w-6" />} value="152 Hrs" label="Avg. Login Hours (Month)" />
                    </div>
                    <div className="bg-white rounded-lg shadow p-6">
                        <h3 className="text-lg font-bold text-slate-800 mb-4">Assigned Tasks ({tasks.length})</h3>
                        <div className="overflow-x-auto">
                            <table className="min-w-full text-sm">
                                <thead className="bg-slate-50">
                                    <tr>
                                        <th className="px-4 py-2 text-left font-semibold text-slate-600">Task Name</th>
                                        <th className="px-4 py-2 text-left font-semibold text-slate-600">Project</th>
                                        <th className="px-4 py-2 text-left font-semibold text-slate-600">Due Date</th>
                                        <th className="px-4 py-2 text-left font-semibold text-slate-600">Status</th>
                                    </tr>
                                </thead>
                                <tbody className="divide-y divide-slate-200">
                                    {tasks.map(task => (
                                        <tr key={task.id} className="hover:bg-slate-50">
                                            <td className="px-4 py-3 font-medium text-slate-800">
                                                <Link to={`/tasks/${task.id}`} className="text-indigo-600 hover:underline">{task.name}</Link>
                                            </td>
                                            <td className="px-4 py-3 text-slate-600">
                                                {projects[task.projectId] ? (
                                                    <Link to={`/projects/${task.projectId}`} className="text-indigo-600 hover:underline">
                                                        {projects[task.projectId].name}
                                                    </Link>
                                                ) : 'N/A'}
                                            </td>
                                            <td className="px-4 py-3 text-slate-600">{task.dueDate ? new Date(task.dueDate).toLocaleDateString() : 'N/A'}</td>
                                            <td className="px-4 py-3">
                                                <span className={`capitalize px-2 inline-flex text-xs leading-5 font-semibold rounded-full ${
                                                    task.status === TaskStatus.COMPLETED ? 'bg-green-100 text-green-800' :
                                                    task.status === TaskStatus.IN_PROGRESS ? 'bg-blue-100 text-blue-800' :
                                                    task.status === TaskStatus.ON_HOLD ? 'bg-orange-100 text-orange-800' :
                                                    'bg-yellow-100 text-yellow-800' // Default for TODO/PENDING
                                                }`}>
                                                    {task.status}
                                                </span>
                                            </td>
                                        </tr>
                                    ))}
                                </tbody>
                            </table>
                            {tasks.length === 0 && <p className="text-center py-8 text-slate-500">No tasks assigned to this user.</p>}
                        </div>
                    </div>
                </div>
            </div>
        </div>
    );
};

export default UserProfile;<|MERGE_RESOLUTION|>--- conflicted
+++ resolved
@@ -1,7 +1,7 @@
-import React, { useState, useEffect, useMemo, useCallback } from 'react'; // Added useCallback
+import React, { useState, useEffect, useCallback, useMemo } from 'react'; // Added useCallback
 import { useParams, Link, Navigate } from 'react-router-dom';
-import * as AuthService from '../../services/authService'; // Assuming AuthService.getUserById is sync or a wrapper for DataService.getUserById
-import * as DataService from '../../services/dataService';
+import * as DataService from '../../services/dataService'; 
+import * as AuthService from '../../services/authService'; // Use this for getUserById
 import { User, Task, Project, TaskStatus, UserRole, Department } from '../../types';
 import { MailIcon, CalendarIcon, BriefcaseIcon, ClockIcon, CheckCircleIcon, ExclamationTriangleIcon, TrendingUpIcon } from '../../constants';
 import { useAuth } from '../../hooks/useAuth';
@@ -42,63 +42,31 @@
             setIsLoading(false);
             return;
         }
-<<<<<<< HEAD
 
         setIsLoading(true);
         try {
-            // Await user data from DataService as AuthService.getUserById might be deprecated or not async
-            const fetchedUser = await DataService.getUserById(userId); 
+            // Await user data from AuthService (assuming it's your primary user source)
+            const fetchedUser = await AuthService.getUserById(userId); 
             
             if (fetchedUser) {
                 setUser(fetchedUser);
 
                 // Await all async calls
-                const userTasks = await DataService.getTasksByAssignee(userId);
-                setTasks(userTasks);
-
-                if (fetchedUser.managerId) {
-                    const fetchedManager = await DataService.getUserById(fetchedUser.managerId); // Await here too
-                    setManager(fetchedManager || null);
-=======
-        
-        const loadData = async () => {
-            setIsLoading(true);
-            try {
-                const [
-                    fetchedUser, 
-                    userTasks, 
-                    allProjects, 
-                    allDepts, 
-                    allUsersFromApi
-                ] = await Promise.all([
-                    DataService.getUserByIdFromApi(userId),
+                const [userTasks, allProjects, allDepts, allUsersFromApi] = await Promise.all([
                     DataService.getTasksByAssignee(userId),
                     DataService.getAllProjects(),
                     DataService.getDepartments(),
-                    DataService.getAllUsersFromApi()
+                    AuthService.getUsers(), // Fetch all users to find manager
                 ]);
-
-                if (fetchedUser) {
-                    setUser(fetchedUser);
-
-                    if (fetchedUser.managerId) {
-                        setManager(allUsersFromApi.find(u => u.id === fetchedUser.managerId) || null);
-                    }
-                    
-                    setTasks(userTasks);
-                    setProjects(allProjects.reduce((acc, p) => ({...acc, [p.id]: p }), {}));
-                    setDepartments(allDepts.reduce((acc, d) => ({...acc, [d.id]: d }), {}));
-
-                } else {
-                    setUser(null);
->>>>>>> 804aa3b8
+                
+                setTasks(userTasks);
+                setProjects(allProjects.reduce((acc, p) => ({...acc, [p.id]: p }), {}));
+                setDepartments(allDepts.reduce((acc, d) => ({...acc, [d.id]: d }), {}));
+
+                if (fetchedUser.managerId) {
+                    const fetchedManager = allUsersFromApi.find(u => u.id === fetchedUser.managerId);
+                    setManager(fetchedManager || null);
                 }
-
-                const allProjects = await DataService.getAllProjects();
-                setProjects(allProjects.reduce((acc, p) => ({...acc, [p.id]: p }), {}));
-
-                const allDepts = await DataService.getDepartments();
-                setDepartments(allDepts.reduce((acc, d) => ({...acc, [d.id]: d }), {}));
 
             } else {
                 setUser(null);
@@ -132,11 +100,13 @@
     }
 
     // Role-based access control (RBAC)
-    // If only ADMIN can view any profile, this is fine.
-    // If managers can view their direct reports, or employees can view their own profile,
-    // this logic needs expansion.
-    if (currentUser?.role !== UserRole.ADMIN && currentUser?.id !== userId) {
-        // Redirect if not admin AND not viewing their own profile
+    // Admins can view any profile. Managers can view profiles within their company. Employees can view their own.
+    const isAuthorized = currentUser?.role === UserRole.ADMIN || 
+                         (currentUser?.id === userId) ||
+                         (currentUser?.role === UserRole.MANAGER && currentUser.companyId === user.companyId);
+
+
+    if (!isAuthorized) {
         return <Navigate to="/" />;
     }
 
@@ -180,7 +150,7 @@
                                 <div className="flex flex-wrap gap-2">
                                     {user.departmentIds?.map(id => departments[id] ? (
                                         <span key={id} className="bg-slate-100 text-slate-800 text-xs font-medium px-2.5 py-1 rounded-full">{departments[id].name}</span>
-                                    ) : null)} {/* Add null check for departments[id] */}
+                                    ) : null)} 
                                     {(!user.departmentIds || user.departmentIds.length === 0) && <p className="text-sm text-slate-500">No departments assigned.</p>}
                                 </div>
                             </div>
