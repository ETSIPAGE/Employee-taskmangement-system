--- conflicted
+++ resolved
@@ -90,73 +90,6 @@
     const loadData = useCallback(async () => { 
         setIsLoading(true);
         try {
-<<<<<<< HEAD
-            const departments = await DataService.getDepartments();
-            const users = AuthService.getUsers(); 
-            const projects = await DataService.getAllProjects(); // This was the previous fix, still correct.
-            const allCompanies = await DataService.getCompanies(); 
-            setCompanies(allCompanies);
-
-            if (allCompanies.length > 0) {
-                setNewDepartmentCompanyId(allCompanies[0].id);
-            } else {
-                setNewDepartmentCompanyId(''); 
-            }
-
-            // Since the .map callback will now contain await, we need to await the array of promises it returns
-            const stats = await Promise.all(
-                departments.map(async dept => { // Make the callback for map async
-                    const deptUsers = users.filter(u => u.departmentIds?.includes(dept.id));
-                    const deptProjects = projects.filter(p => p.departmentIds.includes(dept.id));
-                    const company = allCompanies.find(c => c.id === dept.companyId); 
-                    
-                    let projectsCompleted = 0;
-                    let projectsInProgress = 0;
-                    let projectsPending = 0;
-
-                    // To properly await tasks for each project, we can collect promises
-                    // from deptProjects and then await them with Promise.all
-                    const projectTaskStatusPromises = deptProjects.map(async project => {
-                        const tasks = await DataService.getTasksByProject(project.id); // FIX: Await getTasksByProject()
-
-                        if (tasks.length === 0) { // Now tasks is an array, .length works
-                            return 'pending'; // Project with no tasks is considered pending
-                        }
-                        
-                        const totalTasks = tasks.length;
-                        const completedTasksCount = tasks.filter(t => t.status === TaskStatus.COMPLETED).length; // .filter works
-                        const inProgressTasksCount = tasks.filter(t => t.status === TaskStatus.IN_PROGRESS).length; // .filter works
-
-                        if (completedTasksCount === totalTasks) {
-                            return 'completed';
-                        } else if (inProgressTasksCount > 0 || completedTasksCount > 0) {
-                            return 'inProgress';
-                        } else {
-                            return 'pending';
-                        }
-                    });
-
-                    // Await all project task status calculations for the current department
-                    const projectStatuses = await Promise.all(projectTaskStatusPromises);
-
-                    projectStatuses.forEach(status => {
-                        if (status === 'completed') projectsCompleted++;
-                        else if (status === 'inProgress') projectsInProgress++;
-                        else if (status === 'pending') projectsPending++;
-                    });
-
-                    return {
-                        ...dept,
-                        employeeCount: deptUsers.filter(u => u.role === UserRole.EMPLOYEE).length,
-                        managerCount: deptUsers.filter(u => u.role === UserRole.MANAGER).length,
-                        projectsCompleted,
-                        projectsInProgress,
-                        projectsPending,
-                        companyName: company?.name || 'N/A',
-                    };
-                })
-            );
-=======
             const [departments, users, projects, allCompanies] = await Promise.all([
                 DataService.getDepartments(),
                 AuthService.getUsers(),
@@ -202,7 +135,6 @@
                     companyName: company?.name || 'N/A',
                 };
             });
->>>>>>> 804aa3b8
 
             const stats = await Promise.all(statsPromises);
             setDepartmentsWithStats(stats);
@@ -244,407 +176,26 @@
         setNewDepartmentName('');
         if (companies.length > 0) {
             setNewDepartmentCompanyId(companies[0].id);
-<<<<<<< HEAD
-        } else {
-            setNewDepartmentCompanyId('');
         }
     };
 
-    const handleCreateDepartment = async (e: React.FormEvent) => { 
-=======
-        }
-    };
-
     const handleCreateDepartment = (e: React.FormEvent) => {
->>>>>>> 804aa3b8
         e.preventDefault();
         if (!newDepartmentName.trim() || !newDepartmentCompanyId) {
             alert('Department name and company are required.');
             return;
         }
-<<<<<<< HEAD
-        await DataService.createDepartment(newDepartmentName, newDepartmentCompanyId); 
-        await loadData(); 
-        handleCloseModal();
-    };
-=======
         DataService.createDepartment(newDepartmentName, newDepartmentCompanyId);
         loadData();
         handleCloseModal();
     };
 
-<<<<<<< HEAD
-          if (progress === 100) {
-            projectsCompleted++;
-          } else {
-            projectsInProgress++;
-          }
-        });
-
-        return {
-          ...dept,
-          timestamp: dept.timestamp,
-          createdAt: dept.createdAt, // Include createdAt property
-          employeeCount: deptUsers.filter((u) => u.role === UserRole.EMPLOYEE).length,
-          managerCount: deptUsers.filter((u) => u.role === UserRole.MANAGER).length,
-          projectsCompleted,
-          projectsInProgress,
-          projectsPending,
-          companyNames: companyNames || 'N/A',
-        } as DepartmentWithStats;
-      });
-
-      console.log('📈 Final departments with stats:', stats);
-      
-      // Sort departments by creation date (newest first) - same as roles
-      const sortedStats = stats.sort((a, b) => {
-        // If createdAt exists, sort by createdAt (newest first)
-        if (a.createdAt && b.createdAt) {
-          return new Date(b.createdAt).getTime() - new Date(a.createdAt).getTime();
-        }
-        // If timestamp exists, sort by timestamp (newest first) as fallback
-        if (a.timestamp && b.timestamp) {
-          return new Date(b.timestamp).getTime() - new Date(a.timestamp).getTime();
-        }
-        // If only one has createdAt, prioritize it
-        if (a.createdAt && !b.createdAt) return -1;
-        if (!a.createdAt && b.createdAt) return 1;
-        // If only one has timestamp, prioritize it
-        if (a.timestamp && !b.timestamp) return -1;
-        if (!a.timestamp && b.timestamp) return 1;
-        // If neither has timestamp or createdAt, maintain original order
-        return 0;
-      });
-      
-      setDepartmentsWithStats(sortedStats);
-      
-      // Success notification
-      if (stats.length > 0) {
-        console.log('Data loading completed successfully');
-      } else {
-        console.warn('⚠️ No departments found after loading');
-        toast.warn('⚠️ No departments found. You may need to create some.');
-      }
-      
-    } catch (error) {
-      console.error('💥 Critical error in loadData:', error);
-      toast.error('❌ Failed to load department data: ' + (error instanceof Error ? error.message : 'Unknown error'));
-      
-      // Fallback to empty state but don't crash
-      setDepartmentsWithStats([]);
-      setCompanies([]);
-    } finally {
-      setIsLoading(false);
-    }
-  }, []);
-
-  useEffect(() => {
-    loadData();
-  }, [loadData]);
-
-  const filteredDepartments = useMemo(() => {
-    return departmentsWithStats.filter((dept) => {
-      const companyMatch =
-        companyFilter === 'all' || (dept.companyIds && dept.companyIds.includes(companyFilter));
-      const searchMatch = dept.name.toLowerCase().includes(searchTerm.toLowerCase());
-      return companyMatch && searchMatch;
-    });
-  }, [searchTerm, companyFilter, departmentsWithStats]);
-
-  const visibleCompanies = useMemo(() => {
-    if (!companySearch.trim()) return companies;
-    return companies.filter((c) => c.name.toLowerCase().includes(companySearch.toLowerCase()));
-  }, [companies, companySearch]);
-
-  const handleOpenModal = () => setIsModalOpen(true);
-  const handleOpenEditModal = (dept: DepartmentWithStats) => {
-    setEditingDepartmentId(dept.id);
-    setNewDepartmentName(dept.name);
-    setNewDepartmentCompanyIds(dept.companyIds || []);
-    setIsModalOpen(true);
-  };
-  const handleCloseModal = () => {
-    setIsModalOpen(false);
-    setNewDepartmentName('');
-    if (companies.length > 0) {
-      setNewDepartmentCompanyIds([companies[0].id]);
-    }
-    setEditingDepartmentId(null);
-  };
-
-  const handleCloseConfirm = () => {
-    setIsConfirmOpen(false);
-  };
-
-  const handleCreateDepartment = async (e: React.FormEvent) => {
-    e.preventDefault();
-    
-    // Enhanced validation with specific toast messages
-    if (!newDepartmentName.trim()) {
-      toast.error('Department name is required!', {
-        position: "top-right",
-        autoClose: 3000,
-        hideProgressBar: false,
-        closeOnClick: true,
-        pauseOnHover: true,
-        draggable: true,
-      });
-      return;
-    }
-    
-    if (newDepartmentCompanyIds.length === 0) {
-      toast.error('Please select at least one company!', {
-        position: "top-right",
-        autoClose: 3000,
-        hideProgressBar: false,
-        closeOnClick: true,
-        pauseOnHover: true,
-        draggable: true,
-      });
-      return;
-    }
-
-    // Show loading toast for better UX
-    const loadingToastId = toast.loading(
-      editingDepartmentId 
-        ? `Updating department "${newDepartmentName}"...` 
-        : `Creating department "${newDepartmentName}"...`,
-      {
-        position: "top-right",
-      }
-    );
-    
-    console.log('Loading toast created with ID:', loadingToastId);
-
-    try {
-      if (editingDepartmentId) {
-        // 🔧 Enhanced update with your specific API endpoint
-        console.log('Updating department:', {
-          id: editingDepartmentId,
-          name: newDepartmentName,
-          companyIds: newDepartmentCompanyIds,
-          latest: true
-        });
-
-        const apiResult = await apiService.updateDepartment({
-          id: editingDepartmentId,
-          name: newDepartmentName,
-          companyIds: newDepartmentCompanyIds,
-          latest: true,
-        });
-
-        console.log('API update result:', apiResult);
-
-        if (apiResult.success) {
-          console.log('API update successful, showing success toast...');
-          
-          // Try alternative approach: dismiss + new toast
-          showSuccessToast(`Department "${newDepartmentName}" updated successfully!`, loadingToastId);
-          
-          console.log('Success toast shown');
-          
-          // Also update locally to keep data in sync
-          // Find the existing department to preserve its createdAt and timestamp
-          const existingDepartment = departmentsWithStats.find(dept => dept.id === editingDepartmentId);
-          const localResult = DataService.updateDepartment(editingDepartmentId, {
-            name: newDepartmentName,
-            companyIds: newDepartmentCompanyIds,
-            timestamp: existingDepartment?.timestamp, // Preserve the timestamp
-            createdAt: existingDepartment?.createdAt // Preserve the createdAt
-          });
-          
-          if (localResult) {
-            console.log('Local update successful - updated department:', localResult);
-          }
-          
-          // Wait a bit before reloading to ensure toast is visible
-          setTimeout(async () => {
-            console.log('Reloading data and closing modal...');
-            await loadData();
-            handleCloseModal();
-          }, 800);
-          
-          return; // Early return to prevent double execution
-        } else {
-          console.warn('API update failed, using local update:', apiResult.error);
-          
-          // Always update local state when API fails
-          // Find the existing department to preserve its createdAt and timestamp
-          const existingDepartment = departmentsWithStats.find(dept => dept.id === editingDepartmentId);
-          const localResult = DataService.updateDepartment(editingDepartmentId, {
-            name: newDepartmentName,
-            companyIds: newDepartmentCompanyIds,
-            timestamp: existingDepartment?.timestamp, // Preserve the timestamp
-            createdAt: existingDepartment?.createdAt // Preserve the createdAt
-          });
-
-          console.log('Local update result:', localResult);
-
-          if (localResult) {
-            console.log('Local update successful - updated department:', localResult);
-            console.log('Showing local success toast...');
-            
-            // Use alternative approach for local success too
-            showSuccessToast(`Department "${newDepartmentName}" updated locally (API unavailable)`, loadingToastId);
-            
-            // Wait a bit before reloading to ensure toast is visible
-            setTimeout(async () => {
-              console.log('Reloading data and closing modal...');
-              await loadData();
-              handleCloseModal();
-            }, 800);
-            
-            return; // Early return to prevent double execution
-          } else {
-            console.error('Local update failed!');
-            
-            // Use alternative approach for error too
-            showErrorToast(`Failed to update department "${newDepartmentName}"`, loadingToastId);
-            return; // Exit early if local update fails
-          }
-        }
-      } else {
-        // Creating new department
-        console.log('🆕 Creating new department:', {
-          name: newDepartmentName,
-          companyIds: newDepartmentCompanyIds
-        });
-
-        let apiResult: any = null;
-        try {
-          apiResult = await apiService.createDepartment({ 
-            name: newDepartmentName, 
-            companyIds: newDepartmentCompanyIds 
-          });
-          
-          console.log('API create result:', apiResult);
-          
-          if (apiResult.success) {
-            // Update loading toast to success
-            toast.update(loadingToastId, {
-              render: `Department "${newDepartmentName}" created successfully!`,
-              type: "success",
-              isLoading: false,
-              autoClose: 4000,
-              hideProgressBar: false,
-              closeOnClick: true,
-              pauseOnHover: true,
-              draggable: true,
-            });
-            
-            // Also update locally to keep data in sync
-            // If the API returns department data, use it; otherwise create locally
-            if (apiResult.data && typeof apiResult.data === 'object') {
-              // Transform the API response to match our Department type
-              const apiDepartment = {
-                id: apiResult.data.id || `dept-${Date.now()}`,
-                name: apiResult.data.name || newDepartmentName,
-                companyIds: apiResult.data.companyIds || newDepartmentCompanyIds,
-                timestamp: apiResult.data.timestamp || apiResult.data.createdAt || new Date().toISOString(),
-                createdAt: apiResult.data.createdAt || apiResult.data.timestamp || new Date().toISOString() // Add createdAt property
-              };
-              DataService.updateDepartment(apiDepartment.id, apiDepartment);
-            } else {
-              DataService.createDepartment(newDepartmentName, newDepartmentCompanyIds);
-            }
-            
-            // Wait a bit before reloading to ensure toast is visible
-            setTimeout(async () => {
-              await loadData();
-              handleCloseModal();
-            }, 500);
-            
-            return; // Early return to prevent double execution
-          } else {
-            console.warn('API create failed, using local create:', apiResult.error);
-            // Update loading toast to warning
-            toast.update(loadingToastId, {
-              render: `Department "${newDepartmentName}" created locally (API unavailable)`,
-              type: "warning",
-              isLoading: false,
-              autoClose: 5000,
-              hideProgressBar: false,
-              closeOnClick: true,
-              pauseOnHover: true,
-              draggable: true,
-            });
-          }
-        } catch (createError) {
-          console.error('API create error:', createError);
-          // Update loading toast to error
-          toast.update(loadingToastId, {
-            render: 'API create error, department created locally only.',
-            type: "warning",
-            isLoading: false,
-            autoClose: 5000,
-            hideProgressBar: false,
-            closeOnClick: true,
-            pauseOnHover: true,
-            draggable: true,
-          });
-        }
-
-        // Always create locally as fallback (only if API didn't succeed)
-        if (!apiResult || !apiResult.success) {
-          DataService.createDepartment(newDepartmentName, newDepartmentCompanyIds);
-          
-          // If we haven't already shown a success message, show local creation success
-          if (!apiResult || !apiResult.success) {
-            toast.update(loadingToastId, {
-              render: `Department "${newDepartmentName}" created locally!`,
-              type: "success",
-              isLoading: false,
-              autoClose: 4000,
-              hideProgressBar: false,
-              closeOnClick: true,
-              pauseOnHover: true,
-              draggable: true,
-            });
-          }
-        }
-      }
->>>>>>> 804aa3b8
-
-      // Only reload data if we haven't already done it above
-      // (This prevents the loading/modal close from interfering with toast display)
-      if (editingDepartmentId) {
-        // For edits, we handle reload in the success/error blocks above
-        return;
-      } else {
-        // For creates, reload data here if not already handled
-        setTimeout(async () => {
-          await loadData();
-          handleCloseModal();
-        }, 500);
-      }
-    } catch (error) {
-      console.error('Error in handleCreateDepartment:', error);
-      
-      // Update loading toast to error
-      toast.update(loadingToastId, {
-        render: `An error occurred while ${editingDepartmentId ? 'updating' : 'creating'} the department: ${error instanceof Error ? error.message : 'Unknown error'}`,
-        type: "error",
-        isLoading: false,
-        autoClose: 6000,
-        hideProgressBar: false,
-        closeOnClick: true,
-        pauseOnHover: true,
-        draggable: true,
-      });
-      
-      // Don't close modal on error so user can retry
-=======
     if (user?.role !== UserRole.ADMIN) {
         return <Navigate to="/" />;
     }
 
     if (isLoading) {
-<<<<<<< HEAD
         return <div className="text-center py-8 text-lg text-slate-600">Loading departments...</div>;
-=======
-        return <div>Loading departments...</div>;
->>>>>>> origin/main
->>>>>>> 804aa3b8
     }
 
     return (
