import React, { useState, useEffect, useCallback, useMemo } from 'react';
import { Link, Navigate, useNavigate } from 'react-router-dom';
import { useAuth } from '../../hooks/useAuth';
import * as DataService from '../../services/dataService';
<<<<<<< HEAD
import * as AuthService from '../../services/authService';
import { Project, User, UserRole, TaskStatus, Department, Company } from '../../types';
=======
import * as AuthService from '../../services/authService'; // Make sure this is imported
import { Project, User, UserRole, TaskStatus, Department, Company, ProjectMilestone, MilestoneStatus } from '../../types';
>>>>>>> cf18e0b8
import Button from '../shared/Button';
import Input from '.././shared/Input'; // Assuming your corrected Input.tsx is here
import Modal from '../shared/Modal';
import ViewSwitcher from '../shared/ViewSwitcher';
import ProjectCard from './ProjectCard';
import ProjectRoadmap from './ProjectRoadmap';

<<<<<<< HEAD
interface ProjectDisplayData extends Project {
    managerName: string;
    progress: number;
    departmentNames: string;
    companyName: string;
}

=======
// ProjectDisplayData now extends Project, which already has 'timestamp'.
export interface ProjectDisplayData extends Project {
    managerNames: string;
    progress: number;
    departmentNames: string;
    companyName: string;
    overallStatus: string;
}

// NOTE: parseApiResponse is not used internally by DataService.fetchData
// and is not directly used in this component's CRUD operations.
// Keeping it for backward compatibility if other parts of your app use it.
// Removed as it's not used and DataService has its own robust parsing.
/*
const parseApiResponse = async (response: Response) => {
    if (!response.ok) {
        let errorText = await response.text();
        try {
            const errorJson = JSON.parse(errorText);
            errorText = errorJson.message || JSON.stringify(errorJson);
        } catch (e) {
            // Not JSON, use raw text
        }
        console.error(`API request failed: ${response.status} ${response.statusText} - ${errorText}`);
        throw new Error(`API request failed: ${response.status} ${response.statusText} - ${errorText}`);
    }
    const data = await response.json();
    if (typeof data.body === 'string') {
        try {
            return JSON.parse(data.body);
        } catch (e) {
            console.error("Failed to parse API response body:", e);
            throw new Error("Invalid JSON in API response body.");
        }
    }
    return data;
};
*/


>>>>>>> cf18e0b8
const Projects: React.FC = () => {
    const { user } = useAuth();
    const navigate = useNavigate();
    const [projects, setProjects] = useState<ProjectDisplayData[]>([]);
    const [allManagers, setAllManagers] = useState<User[]>([]);
    const [allDepartments, setAllDepartments] = useState<Department[]>([]);
    const [companies, setCompanies] = useState<Company[]>([]);
<<<<<<< HEAD
    const [isLoading, setIsLoading] = useState(true);
    const [isModalOpen, setIsModalOpen] = useState(false);
    const [view, setView] = useState<'table' | 'card'>('table');
    const [viewingRoadmapFor, setViewingRoadmapFor] = useState<Project | null>(null);
=======

    const [filteredDepartments, setFilteredDepartments] = useState<Department[]>([]);
    const [filteredManagers, setFilteredManagers] = useState<User[]>([]);


    const [isLoading, setIsLoading] = useState(true);
    const [isModalOpen, setIsModalOpen] = useState(false);
    const [view, setView] = useState<'table' | 'card'>('table');
    const [roadmapProjectId, setRoadmapProjectId] = useState<string | null>(null);

    const [confirmDeleteProject, setConfirmDeleteProject] = useState<ProjectDisplayData | null>(null);
>>>>>>> cf18e0b8

    // Filter states
    const [searchTerm, setSearchTerm] = useState('');
    const [companyFilter, setCompanyFilter] = useState('all');
    const [departmentFilter, setDepartmentFilter] = useState('all');
    const [managerFilter, setManagerFilter] = useState('all');

    // Form state
    const [newProjectName, setNewProjectName] = useState('');
    const [newProjectCompanyId, setNewProjectCompanyId] = useState('');
    const [newProjectDesc, setNewProjectDesc] = useState('');
    const [assignedManagerIds, setAssignedManagerIds] = useState<string[]>([]);
    const [newProjectDeadline, setNewProjectDeadline] = useState('');
    const [assignedDeptIds, setAssignedDeptIds] = useState<string[]>([]);
    const [newProjectPriority, setNewProjectPriority] = useState<'low' | 'medium' | 'high'>('medium');
    const [newProjectEstTime, setNewProjectEstTime] = useState('');


<<<<<<< HEAD
    const loadData = useCallback(async () => {
        setIsLoading(true);
        try {
            const [allProjects, allUsers, depts, allCompanies] = await Promise.all([
                DataService.getAllProjects(),
                AuthService.getUsers(),
                DataService.getDepartments(),
                DataService.getCompanies() // This is still mock data
            ]);

            const managerList = allUsers.filter(u => u.role === UserRole.MANAGER);
            
            setDepartments(depts);
            setCompanies(allCompanies);
            setManagers(managerList);

            if (managerList.length > 0) {
                setAssignedManagerId(user?.id || managerList[0].id);
            }
            if (allCompanies.length > 0) {
                setNewProjectCompanyId(allCompanies[0].id);
            }

            const projectsWithDetails = await Promise.all(allProjects.map(async p => {
                const manager = allUsers.find(u => u.id === p.managerId);
                const projectTasks = await DataService.getTasksByProject(p.id);
                const completedTasks = projectTasks.filter(t => t.status === TaskStatus.COMPLETED).length;
                const progress = projectTasks.length > 0 ? Math.round((completedTasks / projectTasks.length) * 100) : 0;
                const departmentNames = p.departmentIds.map(id => depts.find(d => d.id === id)?.name).filter(Boolean).join(', ');
                const company = allCompanies.find(c => c.id === p.companyId);

                return {
                    ...p,
                    managerName: manager?.name || 'Unassigned',
                    progress,
                    departmentNames,
                    companyName: company?.name || 'N/A',
                };
            }));
=======

    // --- Helper function to calculate project display data ---
    const getProjectDisplayData = useCallback(async (project: Project, usersList: User[], deptsList: Department[], companiesList: Company[]): Promise<ProjectDisplayData> => {
        const managerNames = (project.managerIds || [])
            .map((id) => usersList.find((u) => u.id === id)?.name)
            .filter(Boolean)
            .join(', ');

        let progress = 0;
        let overallStatus: string = 'Pending';

        if (project.roadmap && project.roadmap.length > 0) {
            const totalMilestones = project.roadmap.length;
            const completedMilestones = project.roadmap.filter(
                (m) => m.status === MilestoneStatus.COMPLETED
            ).length;
            const inProgressMilestones = project.roadmap.filter(
                (m) => m.status === MilestoneStatus.IN_PROGRESS
            ).length;
            const onHoldMilestones = project.roadmap.filter(
                (m) => m.status === MilestoneStatus.ON_HOLD
            ).length;

            if (totalMilestones > 0) {
                progress = Math.round(
                    ((completedMilestones * 1.0 + inProgressMilestones * 0.5) / totalMilestones) * 100
                );

                if (progress === 100) {
                    overallStatus = 'Completed';
                } else if (onHoldMilestones > 0) {
                    overallStatus = 'On Hold';
                } else if (inProgressMilestones > 0 || completedMilestones > 0) {
                    overallStatus = 'In Progress';
                } else {
                    overallStatus = 'Pending';
                }
            }
        } else {
            // Fallback to tasks if no roadmap
            // IMPORTANT: Fetch tasks here to ensure fresh data for this specific project
            // Make sure DataService.getTasksByProject is implemented in dataService.ts
            const projectTasks = await DataService.getTasksByProject(project.id);
            const completedTasks = projectTasks.filter(
                (t) => t.status === TaskStatus.COMPLETED
            ).length;
            const totalTasks = projectTasks.length;

            progress = totalTasks > 0 ? Math.round((completedTasks / totalTasks) * 100) : 0;

            if (progress === 100) {
                overallStatus = 'Completed';
            } else if (progress > 0) {
                overallStatus = 'In Progress';
            } else {
                overallStatus = 'Pending';
            }
        }

        if (overallStatus !== 'Completed' && project.deadline && new Date(project.deadline) < new Date()) {
            overallStatus = 'Overdue';
        }

        const departmentNames = (project.departmentIds || [])
            .map((id) => deptsList.find((d) => d.id === id)?.name)
            .filter(Boolean)
            .join(', ');

        const company = companiesList.find((c) => c.id === project.companyId);

        return {
            ...project,
            managerNames: managerNames || 'Unassigned',
            progress,
            overallStatus,
            departmentNames,
            companyName: company?.name || 'N/A',
        };
    }, []);


    const loadData = useCallback(async () => {
        setIsLoading(true);
        console.log("[Projects] Starting loadData...");
        try {
            if (!user) {
                console.warn("[Projects] User not available, cannot load data.");
                setIsLoading(false);
                return;
            }

            // Fetch all core lookup data
            const [usersData, departmentsData, companiesData] = await Promise.all([
                DataService.getUsers(),
                DataService.getDepartments(),
                DataService.getCompanies(),
            ]);

            setAllManagers(usersData.filter(u => u.role === UserRole.MANAGER));
            setAllDepartments(departmentsData);
            setCompanies(companiesData);

            if (!newProjectCompanyId && companiesData.length > 0) {
                setNewProjectCompanyId(companiesData[0].id);
            }

            let allProjectsRaw: Project[] = [];

            if (user.role === UserRole.ADMIN || user.role === UserRole.HR) {
                console.log("[Projects] Admin/HR user, fetching all projects.");
                allProjectsRaw = await DataService.getAllProjects();
            } else if (user.role === UserRole.MANAGER) {
                console.log(`[Projects] Manager user (${user.id}), fetching assigned projects.`);
                allProjectsRaw = await DataService.getProjectsByManager(user.id);
            } else {
                console.log(`[Projects] User role ${user.role}, no projects fetched.`);
                setProjects([]);
                setIsLoading(false);
                return;
            }

            console.log(`[Projects] Fetched ${allProjectsRaw.length} raw projects from API for role ${user.role}.`);
            console.log("Raw projects fetched:", allProjectsRaw); // Added for debugging

            const projectsWithDetails: ProjectDisplayData[] = await Promise.all(
                allProjectsRaw.map(async (p) => getProjectDisplayData(p, usersData, departmentsData, companiesData))
            );
>>>>>>> cf18e0b8

            projectsWithDetails.sort((a, b) => new Date(b.timestamp).getTime() - new Date(a.timestamp).getTime());
            console.log("[Projects] Setting projects state. First project's status:", projectsWithDetails[0]?.overallStatus);
            setProjects(projectsWithDetails);
            console.log("Projects in state after loadData:", projectsWithDetails); // Added for debugging

        } catch (error) {
            console.error("Failed to load project data:", error);
        } finally {
            setIsLoading(false);
            console.log("[Projects] Finished loadData.");
        }
<<<<<<< HEAD
    }, [user]);
=======
    }, [showToast, newProjectCompanyId, getProjectDisplayData, user]);

>>>>>>> cf18e0b8

    useEffect(() => {
        loadData();
    }, [loadData]);
<<<<<<< HEAD
=======


    // Effect to fetch departments when company changes in the modal
    useEffect(() => {
        const fetchDepartments = async () => {
            if (newProjectCompanyId) {
                try {
                    const depts = await DataService.getDepartmentsByCompany(newProjectCompanyId);
                    setFilteredDepartments(depts);
                    if (editingProject && editingProject.companyId === newProjectCompanyId) {
                        const validAssignedDepts = (editingProject.departmentIds || []).filter(
                            deptId => depts.some(d => d.id === deptId)
                        );
                        setAssignedDeptIds(validAssignedDepts);
                    } else {
                        setAssignedDeptIds([]);
                    }
                } catch (error) {
                    console.error('Error fetching departments for company:', error);
                    setFilteredDepartments([]);
                    setAssignedDeptIds([]);
                }
            } else {
                setFilteredDepartments([]);
                setAssignedDeptIds([]);
            }
        };
        if (isModalOpen) {
            fetchDepartments();
        }
    }, [newProjectCompanyId, isModalOpen, editingProject]);


    // Effect to filter managers when assigned departments change in the modal
    useEffect(() => {
        if (isModalOpen) {
            if (assignedDeptIds.length > 0) {
                const managersInSelectedDepts = allManagers.filter(manager =>
                    manager.departmentIds && manager.departmentIds.some(deptId => assignedDeptIds.includes(deptId))
                );
                setFilteredManagers(managersInSelectedDepts);

                // Filter out assigned managers who are no longer valid
                setAssignedManagerIds(prevAssigned =>
                    prevAssigned.filter(managerId => managersInSelectedDepts.some(m => m.id === managerId))
                );
            } else {
                setFilteredManagers([]);
                setAssignedManagerIds([]); // Clear all assigned managers if no departments selected
            }
        }
    }, [assignedDeptIds, isModalOpen, allManagers]);
>>>>>>> cf18e0b8

    const filteredProjects = useMemo(() => {
<<<<<<< HEAD
        return projects.filter(project => {
            const companyMatch = companyFilter === 'all' || project.companyId === companyFilter;
            const departmentMatch = departmentFilter === 'all' || project.departmentIds.includes(departmentFilter);
            const managerMatch = managerFilter === 'all' || project.managerId === managerFilter;
            const searchMatch = project.name.toLowerCase().includes(searchTerm.toLowerCase()) ||
                                (project.description || '').toLowerCase().includes(searchTerm.toLowerCase());
            
=======
        console.log("Filtering projects..."); // Debugging filter
        console.log("Projects available:", projects.length);
        console.log("Filters: Search:", searchTerm, "Company:", companyFilter, "Dept:", departmentFilter, "Manager:", managerFilter);

        const result = projects.filter((project) => {
            const companyMatch = companyFilter === 'all' || project.companyId === companyFilter;
            const departmentMatch = departmentFilter === 'all' || (project.departmentIds && project.departmentIds.includes(departmentFilter));
            const managerMatch = managerFilter === 'all' || (project.managerIds && project.managerIds.includes(managerFilter));
            const searchMatch =
                project.name.toLowerCase().includes(searchTerm.toLowerCase()) ||
                (project.description || '').toLowerCase().includes(searchTerm.toLowerCase());
            
            // console.log(`Project ${project.name}: C:${companyMatch} D:${departmentMatch} M:${managerMatch} S:${searchMatch}`); // Detailed project filter log
>>>>>>> cf18e0b8
            return companyMatch && departmentMatch && managerMatch && searchMatch;
        });
        console.log("Filtered projects count:", result.length);
        return result;
    }, [projects, searchTerm, companyFilter, departmentFilter, managerFilter]);

<<<<<<< HEAD
    const handleOpenModal = () => setIsModalOpen(true);
    const handleCloseModal = () => {
        setIsModalOpen(false);
        setNewProjectName('');
        setNewProjectDesc('');
        if (managers.length > 0) {
            setAssignedManagerId(user?.id || managers[0].id);
        }
         if (companies.length > 0) {
            setNewProjectCompanyId(companies[0].id);
        }
=======

    const projectForRoadmap = useMemo(() => {
        return roadmapProjectId ? projects.find(p => p.id === roadmapProjectId) : null;
    }, [roadmapProjectId, projects]);


    const handleOpenCreateModal = () => {
        setEditingProject(null);
        setNewProjectName('');
        setNewProjectDesc('');
        setNewProjectCompanyId(companies.length > 0 ? companies[0].id : '');
        setAssignedDeptIds([]);
        // --- FIX: Pre-select the current manager if they are creating the project ---
        setAssignedManagerIds(user && user.role === UserRole.MANAGER ? [user.id] : []);
        if (user && user.role === UserRole.MANAGER) {
            console.log("Manager creating project, pre-selecting self:", user.id);
        }
        // --- END FIX ---
        setNewProjectDeadline('');
        setNewProjectPriority('medium');
        setNewProjectEstTime('');
        setIsModalOpen(true);
    };

    const handleOpenEditModal = (projectToEdit: ProjectDisplayData) => {
        setEditingProject(projectToEdit);
        setNewProjectName(projectToEdit.name);
        setNewProjectDesc(projectToEdit.description || '');
        setNewProjectCompanyId(projectToEdit.companyId);
        setAssignedDeptIds(projectToEdit.departmentIds || []);
        setAssignedManagerIds(projectToEdit.managerIds || []);
        setNewProjectDeadline(projectToEdit.deadline || '');
        setNewProjectPriority(projectToEdit.priority || 'medium');
        setNewProjectEstTime(projectToEdit.estimatedTime?.toString() || '');
        setIsModalOpen(true);
    };

    const handleCloseModal = () => {
        setIsModalOpen(false);
        setEditingProject(null);
        setNewProjectName('');
        setNewProjectDesc('');
        setNewProjectCompanyId('');
        setAssignedManagerIds([]);
>>>>>>> cf18e0b8
        setNewProjectDeadline('');
        setAssignedDeptIds([]);
        setNewProjectPriority('medium');
        setNewProjectEstTime('');
        setFilteredDepartments([]);
        setFilteredManagers([]);
    };

<<<<<<< HEAD
=======
    const handleCloseRoadmapModal = useCallback(() => {
        setRoadmapProjectId(null);
        console.log("[Projects] Roadmap modal closed, forcing loadData to refresh list status.");
        loadData();
    }, [loadData]);


>>>>>>> cf18e0b8
    const handleDeptToggle = (deptId: string) => {
        setAssignedDeptIds(prev => {
            const newIds = new Set(prev);
            if (newIds.has(deptId)) newIds.delete(deptId);
            else newIds.add(deptId);
            return Array.from(newIds);
        });
    };

<<<<<<< HEAD
    const handleCreateProject = (e: React.FormEvent) => {
        e.preventDefault();
        if (!newProjectName.trim() || !assignedManagerId || !newProjectCompanyId) {
            alert('Project name, assigned manager, and company are required.');
            return;
        }

        DataService.createProject({
=======
    const handleManagerToggle = (managerId: string) => {
        setAssignedManagerIds((prev) => {
            const newIds = new Set(prev);
            if (newIds.has(managerId)) newIds.delete(managerId);
            else newIds.add(managerId);
            return Array.from(newIds);
        });
    };

    const handleSaveProject = async (e: React.FormEvent) => {
        e.preventDefault();
        if (!newProjectName.trim() || assignedManagerIds.length === 0 || !newProjectCompanyId || assignedDeptIds.length === 0) {
            showToast('Project name, at least one assigned manager, company, and at least one department are required.', 'error');
            return;
        }
        if (!user) {
            showToast('Authentication error: User not logged in.', 'error');
            return;
        }

        const projectPayload = {
>>>>>>> cf18e0b8
            name: newProjectName,
            description: newProjectDesc,
            managerIds: assignedManagerIds, // Already an array of strings
            departmentIds: assignedDeptIds, // Already an array of strings
            deadline: newProjectDeadline,
            priority: newProjectPriority,
            estimatedTime: newProjectEstTime ? parseInt(newProjectEstTime, 10) : undefined,
            companyId: newProjectCompanyId,
<<<<<<< HEAD
        });

        loadData(); // Refresh the list
        handleCloseModal();
    };

=======
            createdBy: user.id, // Ensure createdBy is sent
        };

        console.log("Saving project with payload:", projectPayload); // Debugging log
        console.log("Assigned Manager IDs in payload:", projectPayload.managerIds); // Debugging log

        try {
            if (editingProject) {
                if (!editingProject.id || !editingProject.timestamp) {
                    showToast("Cannot edit project: Missing project ID or timestamp.", "error");
                    return;
                }
                console.log("[Projects] Calling DataService.updateProject for editing...");
                await DataService.updateProject(editingProject.id, editingProject.timestamp, {
                    ...projectPayload,
                    roadmap: editingProject.roadmap || []
                });
                showToast('Project updated successfully!', 'success');
            } else {
                console.log("[Projects] Calling DataService.createProject for new project...");
                await DataService.createProject(projectPayload);
                showToast('Project created successfully!', 'success');
            }
        } catch (error) {
            console.error('[Projects] Failed to save project:', error instanceof Error ? error.message : error);
            showToast(`Failed to save project: ${error instanceof Error ? error.message : 'An unknown error occurred'}. Please try again.`, 'error');
            return;
        }
        await loadData(); // Reload data after successful save
        handleCloseModal();
    };

    const handleDeleteProject = (projectToDelete: ProjectDisplayData) => {
        if (!projectToDelete.id || !projectToDelete.timestamp) {
            showToast('Cannot delete project: Missing ID or timestamp.', 'error');
            console.error('Deletion attempt failed due to missing ID or timestamp:', projectToDelete);
            return;
        }
        setConfirmDeleteProject(projectToDelete);
    };

    const confirmDeletion = async () => {
        if (!confirmDeleteProject) return;

        const projectToDelete = confirmDeleteProject;
        setConfirmDeleteProject(null);

        // No need to pass token explicitly to DataService methods if fetchData handles it
        try {
            await DataService.deleteProject(projectToDelete.id, projectToDelete.timestamp);
            showToast('Project deleted successfully!', 'success');
            await loadData();
        } catch (error) {
            console.error('[Projects] Failed to delete project:', error instanceof Error ? error.message : error);
            showToast(`Failed to delete project: ${error instanceof Error ? error.message : 'An unknown error occurred'}. Please try again.`, 'error');
        }
    };

    const handleUpdateProjectStatus = useCallback(async (projectId: string, newStatus: string) => {
        const projectToUpdate = projects.find(p => p.id === projectId);
        if (!projectToUpdate || !projectToUpdate.timestamp) {
            showToast('Failed to update project status: Project not found or timestamp missing.', 'error');
            return;
        }

        let updatesToSend: Partial<Project> = {};
        if (newStatus === 'Completed') {
            const updatedRoadmap = (projectToUpdate.roadmap || []).map(milestone => ({
                ...milestone,
                status: MilestoneStatus.COMPLETED
            }));
            updatesToSend.roadmap = updatedRoadmap;
        }

        // Optimistic UI update
        setProjects(prevProjects => {
            return prevProjects.map(p => {
                if (p.id === projectId) {
                    // Temporarily update roadmap if status is set to Completed
                    const tempRoadmap = newStatus === 'Completed' ? updatesToSend.roadmap : p.roadmap;

                    // Recalculate progress and overallStatus based on tempRoadmap or direct newStatus
                    let newProgress = p.progress;
                    let newOverallStatus = p.overallStatus;

                    if (tempRoadmap && tempRoadmap.length > 0) {
                        const totalMilestones = tempRoadmap.length;
                        const completedMilestones = tempRoadmap.filter(m => m.status === MilestoneStatus.COMPLETED).length;
                        const inProgressMilestones = tempRoadmap.filter(m => m.status === MilestoneStatus.IN_PROGRESS).length;
                        const onHoldMilestones = tempRoadmap.filter(m => m.status === MilestoneStatus.ON_HOLD).length;

                        if (totalMilestones > 0) {
                            newProgress = Math.round(((completedMilestones * 1.0 + inProgressMilestones * 0.5) / totalMilestones) * 100);
                            if (newProgress === 100) newOverallStatus = 'Completed';
                            else if (onHoldMilestones > 0) newOverallStatus = 'On Hold';
                            else if (inProgressMilestones > 0 || completedMilestones > 0) newOverallStatus = 'In Progress';
                            else newOverallStatus = 'Pending';
                        }
                    } else if (newStatus === 'Completed') {
                        newProgress = 100;
                        newOverallStatus = 'Completed';
                    } else {
                        // If no roadmap and not explicitly completed, status is still based on tasks
                        // For simplicity in optimistic update, we can just use newStatus if roadmap logic doesn't apply
                        newOverallStatus = newStatus;
                    }

                    // Also check for overdue status if not completed
                    if (newOverallStatus !== 'Completed' && p.deadline && new Date(p.deadline) < new Date()) {
                        newOverallStatus = 'Overdue';
                    }

                    return {
                        ...p,
                        roadmap: tempRoadmap, // Apply optimistic roadmap update
                        progress: newProgress,
                        overallStatus: newOverallStatus,
                    };
                }
                return p;
            });
        });
        console.log(`[Projects] Optimistically updated project ${projectId} overall status to ${newStatus}.`);

        try {
            if (Object.keys(updatesToSend).length > 0) {
                await DataService.updateProject(
                    projectId,
                    projectToUpdate.timestamp,
                    updatesToSend
                );
                showToast(`Project status updated to ${newStatus} successfully!`, 'success');
                await loadData(); // Full reload to ensure accurate status calculation
            } else {
                showToast(`Project status changed to ${newStatus} (display only).`, 'info');
                await loadData(); // Full reload to ensure accurate status calculation
            }
        } catch (error) {
            console.error('[Projects] Failed to update project status:', error instanceof Error ? error.message : error);
            showToast(`Failed to update project status: ${error instanceof Error ? error.message : 'An unknown error occurred'}.`, 'error');
            await loadData(); // Revert optimistic update on error
        }
    }, [projects, loadData, showToast]);


    const handleUpdateMilestoneStatus = useCallback(async (projectId: string, milestoneId: string, newStatus: TaskStatus) => {
        const projectToUpdate = projects.find(p => p.id === projectId);
        if (!projectToUpdate || !projectToUpdate.roadmap || !projectToUpdate.timestamp) {
            showToast('Failed to update roadmap: Project, roadmap, or timestamp not found.', 'error');
            return;
        }

        const mappedNewStatus: MilestoneStatus =
            newStatus === TaskStatus.COMPLETED ? MilestoneStatus.COMPLETED :
            newStatus === TaskStatus.IN_PROGRESS ? MilestoneStatus.IN_PROGRESS :
            newStatus === TaskStatus.ON_HOLD ? MilestoneStatus.ON_HOLD :
            MilestoneStatus.PENDING;

        const updatedRoadmap = projectToUpdate.roadmap.map(ms =>
            ms.id === milestoneId ? { ...ms, status: mappedNewStatus } : ms
        );

        // Optimistic update
        setProjects(prevProjects => {
            return prevProjects.map(p => {
                if (p.id === projectId) {
                    // Update the roadmap and recalculate progress/overall status for optimistic UI
                    const updatedProjectForRecalc: Project = { ...p, roadmap: updatedRoadmap };
                    const totalMilestones = updatedRoadmap.length;
                    const completedMilestones = updatedRoadmap.filter(m => m.status === MilestoneStatus.COMPLETED).length;
                    const inProgressMilestones = updatedRoadmap.filter(m => m.status === MilestoneStatus.IN_PROGRESS).length;
                    const onHoldMilestones = updatedRoadmap.filter(m => m.status === MilestoneStatus.ON_HOLD).length;

                    let newProgress = 0;
                    let newOverallStatus = 'Pending';

                    if (totalMilestones > 0) {
                        newProgress = Math.round(((completedMilestones * 1.0 + inProgressMilestones * 0.5) / totalMilestones) * 100);
                        if (newProgress === 100) newOverallStatus = 'Completed';
                        else if (onHoldMilestones > 0) newOverallStatus = 'On Hold';
                        else if (inProgressMilestones > 0 || completedMilestones > 0) newOverallStatus = 'In Progress';
                        else newOverallStatus = 'Pending';
                    } else {
                        // Fallback if roadmap becomes empty or was empty
                        // This path needs to align with `getProjectDisplayData`'s task-based fallback
                    }

                    // Check for overdue status if not completed
                    if (newOverallStatus !== 'Completed' && updatedProjectForRecalc.deadline && new Date(updatedProjectForRecalc.deadline) < new Date()) {
                        newOverallStatus = 'Overdue';
                    }

                    return { ...p, roadmap: updatedRoadmap, progress: newProgress, overallStatus: newOverallStatus };
                }
                return p;
            });
        });
        console.log(`[Projects] Optimistically updated milestone ${milestoneId} in project ${projectId} to ${mappedNewStatus}.`);

        try {
            await DataService.updateProject(
                projectId,
                projectToUpdate.timestamp,
                { roadmap: updatedRoadmap }
            );

            showToast('Roadmap updated successfully!', 'success');
            await loadData(); // Reload data to re-calculate overall project status

        } catch (error) {
            console.error('[Projects] Failed to update roadmap milestone:', error instanceof Error ? error.message : error);
            showToast(`Failed to update roadmap: ${error instanceof Error ? error.message : 'An unknown error occurred'}. Please try again.`, 'error');
            await loadData(); // Reload to revert optimistic update if error
        }
    }, [projects, loadData, showToast]);


>>>>>>> cf18e0b8
    if (!user || ![UserRole.ADMIN, UserRole.MANAGER, UserRole.HR].includes(user.role)) {
        // Redirect if not authorized
        return <Navigate to="/" />;
    }

    if (isLoading) {
        return <div>Loading projects...</div>;
    }

    return (
        <div>
            <div className="flex justify-between items-center mb-6">
                <h1 className="text-3xl font-bold text-slate-800">Projects</h1>
                {[UserRole.ADMIN, UserRole.MANAGER, UserRole.HR].includes(user.role) && (
                    <Button onClick={handleOpenModal}>Create New Project</Button>
                )}
            </div>

            <div className="mb-6 p-4 bg-white rounded-lg shadow-sm">
                <div className="grid grid-cols-1 md:grid-cols-2 lg:grid-cols-4 gap-4">
                    <input
                        type="text"
                        placeholder="Search projects..."
                        className="w-full px-3 py-2 border border-slate-300 rounded-md shadow-sm focus:outline-none focus:ring-indigo-500 focus:border-indigo-500"
                        value={searchTerm}
                        onChange={e => setSearchTerm(e.target.value)}
                    />
                    <select value={companyFilter} onChange={e => setCompanyFilter(e.target.value)} className="w-full px-3 py-2 border border-slate-300 rounded-md shadow-sm focus:outline-none focus:ring-indigo-500 focus:border-indigo-500">
                        <option value="all">All Companies</option>
                        {companies.map(c => <option key={c.id} value={c.id}>{c.name}</option>)}
                    </select>
                    <select value={departmentFilter} onChange={e => setDepartmentFilter(e.target.value)} className="w-full px-3 py-2 border border-slate-300 rounded-md shadow-sm focus:outline-none focus:ring-indigo-500 focus:border-indigo-500">
                        <option value="all">All Departments</option>
                        {allDepartments.map(d => <option key={d.id} value={d.id}>{d.name}</option>)}
                    </select>
                    <select value={managerFilter} onChange={e => setManagerFilter(e.target.value)} className="w-full px-3 py-2 border border-slate-300 rounded-md shadow-sm focus:outline-none focus:ring-indigo-500 focus:border-indigo-500">
                        <option value="all">All Managers</option>
                        {allManagers.map(m => <option key={m.id} value={m.id}>{m.name}</option>)}
                    </select>
                </div>
            </div>

            <div className="flex justify-end mb-4">
                <div className="w-64">
                    <ViewSwitcher view={view} setView={setView} />
                </div>
            </div>

            {filteredProjects.length === 0 ? (
                <div className="text-center py-12 bg-white rounded-lg shadow">
                    <h3 className="text-xl font-semibold text-slate-700">No Projects Found</h3>
                    <p className="text-slate-500 mt-2">No projects match your search or filter criteria.</p>
                </div>
            ) : view === 'table' ? (
                <div className="bg-white shadow-md rounded-lg overflow-x-auto">
                    <table className="min-w-full leading-normal">
                        <thead>
                            <tr>
                                <th className="px-5 py-3 border-b-2 border-slate-200 bg-slate-100 text-left text-xs font-semibold text-slate-600 uppercase tracking-wider">Project Name</th>
                                <th className="px-5 py-3 border-b-2 border-slate-200 bg-slate-100 text-left text-xs font-semibold text-slate-600 uppercase tracking-wider">Company</th>
                                <th className="px-5 py-3 border-b-2 border-slate-200 bg-slate-100 text-left text-xs font-semibold text-slate-600 uppercase tracking-wider">Departments</th>
                                <th className="px-5 py-3 border-b-2 border-slate-200 bg-slate-100 text-left text-xs font-semibold text-slate-600 uppercase tracking-wider">Assigned Managers</th>
                                <th className="px-5 py-3 border-b-2 border-slate-200 bg-slate-100 text-left text-xs font-semibold text-slate-600 uppercase tracking-wider">Deadline</th>
                                <th className="px-5 py-3 border-b-2 border-slate-200 bg-slate-100 text-left text-xs font-semibold text-slate-600 uppercase tracking-wider">Priority</th>
                                <th className="px-5 py-3 border-b-2 border-slate-200 bg-slate-100 text-left text-xs font-semibold text-slate-600 uppercase tracking-wider">Status</th>
                                <th className="px-5 py-3 border-b-2 border-slate-200 bg-slate-100 text-left text-xs font-semibold text-slate-600 uppercase tracking-wider">Actions</th>
                            </tr>
                        </thead>
                        <tbody>
                            {filteredProjects.map(project => (
                                <tr key={project.id} onClick={() => navigate(`/projects/${project.id}`)} className="cursor-pointer hover:bg-slate-50 transition-colors">
                                    <td className="px-5 py-4 border-b border-slate-200 bg-white text-sm">
                                        <Link to={`/projects/${project.id}`} onClick={(e) => e.stopPropagation()} className="text-indigo-600 hover:text-indigo-900 font-semibold whitespace-no-wrap">
                                            {project.name}
                                        </Link>
                                        <p className="text-slate-600 whitespace-no-wrap text-xs line-clamp-1">{project.description}</p>
                                    </td>
                                    <td className="px-5 py-4 border-b border-slate-200 bg-white text-sm">
                                        <p className="text-slate-900 whitespace-no-wrap">{project.companyName || 'N/A'}</p>
                                    </td>
                                     <td className="px-5 py-4 border-b border-slate-200 bg-white text-sm">
                                        <p className="text-slate-600 whitespace-no-wrap">{project.departmentNames}</p>
                                    </td>
                                    <td className="px-5 py-4 border-b border-slate-200 bg-white text-sm">
                                        <p className="text-slate-900 whitespace-no-wrap">{project.managerNames}</p>
                                    </td>
                                    <td className="px-5 py-4 border-b border-slate-200 bg-white text-sm">
                                        <p className="text-slate-900 whitespace-no-wrap">{project.deadline ? new Date(project.deadline).toLocaleDateString() : 'N/A'}</p>
                                    </td>
                                    <td className="px-5 py-4 border-b border-slate-200 bg-white text-sm">
                                        <span className={`capitalize px-2 inline-flex text-xs leading-5 font-semibold rounded-full ${
                                            project.priority === 'high' ? 'bg-red-100 text-red-800' :
                                            project.priority === 'medium' ? 'bg-yellow-100 text-yellow-800' :
                                            'bg-slate-100 text-slate-800'
                                        }`}>
                                            {project.priority || 'N/A'}
                                        </span>
                                    </td>
                                    <td className="px-5 py-4 border-b border-slate-200 bg-white text-sm">
                                        <div className="flex items-center">
                                            <div className="w-full bg-slate-200 rounded-full h-2.5">
                                                <div className="bg-blue-600 h-2.5 rounded-full" style={{ width: `${project.progress}%` }}></div>
                                            </div>
                                            <span className="ml-3 text-slate-600 font-semibold">{project.progress}%</span>
                                        </div>
                                    </td>
                                    <td className="px-5 py-4 border-b border-slate-200 bg-white text-sm">
<<<<<<< HEAD
                                        <button 
                                            onClick={(e) => {
                                                e.stopPropagation();
                                                setViewingRoadmapFor(project);
                                            }}
                                            className="px-3 py-1 text-xs font-medium rounded-md bg-white text-slate-700 hover:bg-slate-100 transition-colors border border-slate-300 shadow-sm disabled:opacity-50 disabled:cursor-not-allowed"
                                            disabled={!project.roadmap || project.roadmap.length === 0}
                                        >
                                            View Roadmap
                                        </button>
=======
                                        <div className="flex items-center space-x-3">
                                            <button
                                                onClick={(e) => {
                                                    e.stopPropagation();
                                                    setRoadmapProjectId(project.id);
                                                }}
                                                className="px-3 py-1 text-xs font-medium rounded-md bg-white text-slate-700 hover:bg-slate-100 transition-colors border border-slate-300 shadow-sm disabled:opacity-50 disabled:cursor-not-allowed"
                                                disabled={!project.roadmap || project.roadmap.length === 0}
                                            >
                                                View Roadmap
                                            </button>
                                            {/* Only allow edit/delete for ADMIN or MANAGERS. */}
                                            {/* Managers can only edit/delete their own projects (backend logic for this). */}
                                            {/* UI-wise, we show the buttons, but backend should enforce permissions. */}
                                            {[UserRole.ADMIN, UserRole.MANAGER].includes(user?.role as UserRole) && (
                                                <>
                                                    <button
                                                        onClick={(e) => { e.stopPropagation(); handleOpenEditModal(project); }}
                                                        className="text-slate-500 hover:text-indigo-600"
                                                        title="Edit Project"
                                                    >
                                                        <EditIcon className="h-5 w-5" />
                                                    </button>
                                                    <button
                                                        onClick={(e) => { e.stopPropagation(); handleDeleteProject(project); }}
                                                        className="text-slate-500 hover:text-red-600"
                                                        title="Delete Project"
                                                    >
                                                        <TrashIcon className="h-5 w-5" />
                                                    </button>
                                                </>
                                            )}
                                        </div>
>>>>>>> cf18e0b8
                                    </td>
                                </tr>
                            ))}
                        </tbody>
                    </table>
                </div>
            ) : (
                <div className="grid grid-cols-1 md:grid-cols-2 lg:grid-cols-3 gap-6">
                    {filteredProjects.map(project => (
                        <ProjectCard key={project.id} project={project} progress={project.progress} departmentNames={project.departmentNames} companyName={project.companyName} />
                    ))}
                </div>
            )}


<<<<<<< HEAD
            <Modal title="Create New Project" isOpen={isModalOpen} onClose={handleCloseModal}>
                <form onSubmit={handleCreateProject} className="space-y-6">
=======
            {/* MODAL FOR CREATE/EDIT PROJECT */}
            <Modal title={editingProject ? "Edit Project" : "Create New Project"} isOpen={isModalOpen} onClose={handleCloseModal}>
                <form onSubmit={handleSaveProject} className="space-y-3 text-sm">
                    {/* 1. Project Name */}
>>>>>>> cf18e0b8
                    <Input
                        id="newProjectName"
                        label="Project Name"
                        type="text"
                        value={newProjectName}
                        onChange={(e) => setNewProjectName(e.target.value)}
                        required
<<<<<<< HEAD
=======
                        className="py-1"
                        labelClassName="text-sm"
>>>>>>> cf18e0b8
                    />
                    <div>
                        <label htmlFor="company" className="block text-sm font-medium text-slate-700">Company</label>
                        <select
                            id="company"
                            value={newProjectCompanyId}
                            onChange={(e) => setNewProjectCompanyId(e.target.value)}
<<<<<<< HEAD
                            className="mt-1 block w-full pl-3 pr-10 py-2 text-base border-slate-300 focus:outline-none focus:ring-indigo-500 focus:border-indigo-500 sm:text-sm rounded-md shadow-sm"
=======
                            className="mt-1 block w-full pl-2 pr-8 py-1.5 text-sm border-slate-300 focus:outline-none focus:ring-indigo-500 focus:border-indigo-500 rounded-md shadow-sm"
>>>>>>> cf18e0b8
                            required
                        >
                            <option value="">Select Company</option>
                            {companies.map(c => (
                                <option key={c.id} value={c.id}>{c.name}</option>
                            ))}
                        </select>
                    </div>
<<<<<<< HEAD
                    <div>
                        <label htmlFor="newProjectDesc" className="block text-sm font-medium text-slate-700">
                            Description
                        </label>
                        <textarea
                            id="newProjectDesc"
                            value={newProjectDesc}
                            onChange={(e) => setNewProjectDesc(e.target.value)}
                            rows={3}
                            className="mt-1 appearance-none block w-full px-3 py-2 border border-slate-300 rounded-md shadow-sm placeholder-slate-400 focus:outline-none focus:ring-indigo-500 focus:border-indigo-500 sm:text-sm"
                        />
                    </div>
                    {user?.role !== UserRole.MANAGER && (
                        <div>
                            <label htmlFor="manager" className="block text-sm font-medium text-slate-700">Assign Manager</label>
                            <select
                                id="manager"
                                value={assignedManagerId}
                                onChange={(e) => setAssignedManagerId(e.target.value)}
                                className="mt-1 block w-full pl-3 pr-10 py-2 text-base border-slate-300 focus:outline-none focus:ring-indigo-500 focus:border-indigo-500 sm:text-sm rounded-md shadow-sm"
                                required
                            >
                                {managers.map(m => (
                                    <option key={m.id} value={m.id}>{m.name}</option>
                                ))}
                            </select>
                        </div>
                    )}
                    <Input
                        id="newProjectDeadline"
                        label="Deadline"
                        type="date"
                        value={newProjectDeadline}
                        onChange={(e) => setNewProjectDeadline(e.target.value)}
                    />
                     <div>
                        <label htmlFor="newProjectPriority" className="block text-sm font-medium text-slate-700">Priority</label>
                        <select
                            id="newProjectPriority"
                            value={newProjectPriority}
                            onChange={(e) => setNewProjectPriority(e.target.value as 'low' | 'medium' | 'high')}
                            className="mt-1 block w-full pl-3 pr-10 py-2 text-base border-slate-300 focus:outline-none focus:ring-indigo-500 focus:border-indigo-500 sm:text-sm rounded-md shadow-sm"
                        >
                            <option value="low">Low</option>
                            <option value="medium">Medium</option>
                            <option value="high">High</option>
                        </select>
=======

                    {/* 3. Departments (Filtered by Company) */}
                    <div>
                        <label className="block text-sm font-medium text-slate-700 mb-1">Departments</label>
                        {filteredDepartments.length === 0 && newProjectCompanyId ? (
                            <p className="text-xs text-slate-500">No departments found for the selected company.</p>
                        ) : filteredDepartments.length === 0 && !newProjectCompanyId ? (
                            <p className="text-xs text-slate-500">Select a company to see departments.</p>
                        ) : (
                            <div className="grid grid-cols-2 gap-x-3 gap-y-1 border border-slate-300 rounded-md p-2 text-sm max-h-40 overflow-y-auto">
                                {filteredDepartments.map(dept => (
                                    <div key={dept.id} className="flex items-center">
                                        <input
                                            id={`dept-${dept.id}`}
                                            type="checkbox"
                                            checked={assignedDeptIds.includes(dept.id)}
                                            onChange={() => handleDeptToggle(dept.id)}
                                            className="h-3.5 w-3.5 text-indigo-600 border-slate-300 rounded focus:ring-indigo-500"
                                        />
                                        <label htmlFor={`dept-${dept.id}`} className="ml-1.5 block text-xs text-slate-800">
                                            {dept.name}
                                        </label>
                                    </div>
                                ))}
                            </div>
                        )}
                    </div>

                    {/* 4. Manager (Filtered by Selected Departments) - NOW MULTI-SELECT */}
                    <div>
                        <label className="block text-sm font-medium text-slate-700 mb-1">Assign Managers</label>
                        {filteredManagers.length === 0 && assignedDeptIds.length > 0 ? (
                            <p className="text-xs text-red-600 mt-1">No managers found for the selected departments.</p>
                        ) : filteredManagers.length === 0 && !newProjectCompanyId ? (
                            <p className="text-xs text-slate-500 mt-1">Select company and departments to see managers.</p>
                        ) : filteredManagers.length === 0 && newProjectCompanyId && assignedDeptIds.length === 0 ? (
                            <p className="text-xs text-slate-500 mt-1">Select at least one department to see managers.</p>
                        ) : (
                            <div className="grid grid-cols-2 gap-x-3 gap-y-1 border border-slate-300 rounded-md p-2 text-sm max-h-40 overflow-y-auto">
                                {filteredManagers.map(manager => (
                                    <div key={manager.id} className="flex items-center">
                                        <input
                                            id={`manager-${manager.id}`}
                                            type="checkbox"
                                            checked={assignedManagerIds.includes(manager.id)}
                                            onChange={() => handleManagerToggle(manager.id)} // Use the new toggle handler
                                            className="h-3.5 w-3.5 text-indigo-600 border-slate-300 rounded focus:ring-indigo-500"
                                        />
                                        <label htmlFor={`manager-${manager.id}`} className="ml-1.5 block text-xs text-slate-800">
                                            {manager.name}
                                        </label>
                                    </div>
                                ))}
                            </div>
                        )}
                        {assignedManagerIds.length === 0 && assignedDeptIds.length > 0 && (
                            <p className="text-xs text-red-600 mt-1">At least one manager must be assigned.</p>
                        )}
                    </div>

                    {/* 5. Deadline, Priority, Estimated Time - Grouped in a grid */}
                    <div className="grid grid-cols-1 md:grid-cols-3 gap-3">
                        <Input
                            id="newProjectDeadline"
                            label="Deadline"
                            type="date"
                            value={newProjectDeadline}
                            onChange={(e) => setNewProjectDeadline(e.target.value)}
                            className="py-1"
                            labelClassName="text-sm"
                        />
                        <div>
                            <label htmlFor="newProjectPriority" className="block text-sm font-medium text-slate-700">Priority</label>
                            <select
                                id="newProjectPriority"
                                value={newProjectPriority}
                                onChange={(e) => setNewProjectPriority(e.target.value as 'low' | 'medium' | 'high')}
                                className="mt-1 block w-full pl-2 pr-8 py-1.5 text-sm border-slate-300 focus:outline-none focus:ring-indigo-500 focus:border-indigo-500 rounded-md shadow-sm"
                            >
                                <option value="low">Low</option>
                                <option value="medium">Medium</option>
                                <option value="high">High</option>
                            </select>
                        </div>
                        <Input
                            id="newProjectEstTime"
                            label="Est. Time (hours)"
                            type="number"
                            value={newProjectEstTime}
                            onChange={(e) => setNewProjectEstTime(e.target.value)}
                            min="0"
                            className="py-1"
                            labelClassName="text-sm"
                        />
>>>>>>> cf18e0b8
                    </div>
                    <Input
                        id="newProjectEstTime"
                        label="Estimated Time (hours)"
                        type="number"
                        value={newProjectEstTime}
                        onChange={(e) => setNewProjectEstTime(e.target.value)}
                        min="0"
                    />
                    <div>
<<<<<<< HEAD
                        <label className="block text-sm font-medium text-slate-700 mb-2">Departments</label>
                        <div className="grid grid-cols-2 gap-2 border border-slate-300 rounded-md p-2">
                            {departments.map(dept => (
                                <div key={dept.id} className="flex items-center">
                                    <input
                                        id={`dept-${dept.id}`}
                                        type="checkbox"
                                        checked={assignedDeptIds.includes(dept.id)}
                                        onChange={() => handleDeptToggle(dept.id)}
                                        className="h-4 w-4 text-indigo-600 border-slate-300 rounded focus:ring-indigo-500"
                                    />
                                    <label htmlFor={`dept-${dept.id}`} className="ml-2 block text-sm text-slate-800">
                                        {dept.name}
                                    </label>
                                </div>
                            ))}
                        </div>
                    </div>
                    <div className="pt-4 flex justify-end space-x-3">
                        <button type="button" onClick={handleCloseModal} className="px-4 py-2 text-sm font-medium rounded-md bg-slate-100 text-slate-700 hover:bg-slate-200 transition-colors border border-slate-300 shadow-sm">
                            Cancel
                        </button>
                        <Button type="submit">Create Project</Button>
                    </div>
                </form>
            </Modal>
            
            <Modal
                title={`Roadmap for "${viewingRoadmapFor?.name}"`}
                isOpen={!!viewingRoadmapFor}
                onClose={() => setViewingRoadmapFor(null)}
            >
                {viewingRoadmapFor?.roadmap && viewingRoadmapFor.roadmap.length > 0 ? (
                    <ProjectRoadmap roadmap={viewingRoadmapFor.roadmap} />
                ) : (
                    <p className="text-center text-slate-500 py-8">No roadmap has been defined for this project.</p>
                )}
            </Modal>
=======
                        <label htmlFor="newProjectDesc" className="block text-sm font-medium text-slate-700">
                            Description
                        </label>
                        <textarea
                            id="newProjectDesc"
                            value={newProjectDesc}
                            onChange={(e) => setNewProjectDesc(e.target.value)}
                            rows={2}
                            className="mt-1 appearance-none block w-full px-2 py-1.5 border border-slate-300 rounded-md shadow-sm placeholder-slate-400 focus:outline-none focus:ring-indigo-500 focus:border-indigo-500 text-sm"
                        />
                    </div>

                    <div className="pt-2 flex justify-end space-x-2">
                        <button type="button" onClick={handleCloseModal} className="px-3 py-1.5 text-sm font-medium rounded-md bg-slate-100 text-slate-700 hover:bg-slate-200 transition-colors border border-slate-300 shadow-sm">
                            Cancel
                        </button>
                        <Button type="submit" className="px-3 py-1.5 text-sm">
                            {editingProject ? "Save Changes" : "Create Project"}
                        </Button>
                    </div>
                </form>
            </Modal>

            {/* CONFIRMATION MODAL FOR DELETION */}
            {confirmDeleteProject && (
                <Modal
                    title="Confirm Deletion"
                    isOpen={true}
                    onClose={() => setConfirmDeleteProject(null)}
                >
                    <p className="text-slate-700 mb-4">
                        Are you sure you want to delete project "<span className="font-semibold">{confirmDeleteProject.name}</span>"?
                        This action cannot be undone.
                    </p>
                    <div className="flex justify-end space-x-3">
                        <button
                            type="button"
                            onClick={() => setConfirmDeleteProject(null)}
                            className="px-4 py-2 text-sm font-medium rounded-md bg-slate-100 text-slate-700 hover:bg-slate-200 transition-colors border border-slate-300 shadow-sm"
                        >
                            Cancel
                        </button>
                        <Button
                            type="button"
                            onClick={confirmDeletion}
                            className="bg-red-600 hover:bg-red-700 text-white"
                        >
                            Yes, Delete
                        </Button>
                    </div>
                </Modal>
            )}

            {/* ROADMAP MODAL - Conditional on projectForRoadmap */}
            {projectForRoadmap && (
                <Modal
                    title={`Project Roadmap: ${projectForRoadmap.name}`}
                    isOpen={true}
                    onClose={handleCloseRoadmapModal}
                    size="lg"
                >
                    {projectForRoadmap.roadmap && projectForRoadmap.roadmap.length > 0 ? (
                        <ProjectRoadmap
                            roadmap={projectForRoadmap.roadmap}
                            onUpdate={(milestoneId, newStatus) =>
                                handleUpdateMilestoneStatus(projectForRoadmap.id, milestoneId, newStatus)
                            }
                        />
                    ) : (
                        <p className="text-center text-slate-500 py-8">No roadmap has been defined for this project.</p>
                    )}
                </Modal>
            )}

            {toast && (
                <div
                    className={`fixed bottom-4 right-4 px-4 py-2 rounded-lg shadow-lg text-white ${
                        toast.type === 'success' ? 'bg-green-500' : 'bg-red-500'
                    }`}
                >
                    {toast.message}
                </div>
            )}
>>>>>>> cf18e0b8
        </div>
    );
};

export default Projects;<|MERGE_RESOLUTION|>--- conflicted
+++ resolved
@@ -2,29 +2,16 @@
 import { Link, Navigate, useNavigate } from 'react-router-dom';
 import { useAuth } from '../../hooks/useAuth';
 import * as DataService from '../../services/dataService';
-<<<<<<< HEAD
-import * as AuthService from '../../services/authService';
-import { Project, User, UserRole, TaskStatus, Department, Company } from '../../types';
-=======
 import * as AuthService from '../../services/authService'; // Make sure this is imported
 import { Project, User, UserRole, TaskStatus, Department, Company, ProjectMilestone, MilestoneStatus } from '../../types';
->>>>>>> cf18e0b8
 import Button from '../shared/Button';
 import Input from '.././shared/Input'; // Assuming your corrected Input.tsx is here
 import Modal from '../shared/Modal';
 import ViewSwitcher from '../shared/ViewSwitcher';
 import ProjectCard from './ProjectCard';
 import ProjectRoadmap from './ProjectRoadmap';
-
-<<<<<<< HEAD
-interface ProjectDisplayData extends Project {
-    managerName: string;
-    progress: number;
-    departmentNames: string;
-    companyName: string;
-}
-
-=======
+import { EditIcon, TrashIcon } from '../../constants';
+
 // ProjectDisplayData now extends Project, which already has 'timestamp'.
 export interface ProjectDisplayData extends Project {
     managerNames: string;
@@ -65,20 +52,14 @@
 */
 
 
->>>>>>> cf18e0b8
 const Projects: React.FC = () => {
     const { user } = useAuth();
     const navigate = useNavigate();
+
     const [projects, setProjects] = useState<ProjectDisplayData[]>([]);
     const [allManagers, setAllManagers] = useState<User[]>([]);
     const [allDepartments, setAllDepartments] = useState<Department[]>([]);
     const [companies, setCompanies] = useState<Company[]>([]);
-<<<<<<< HEAD
-    const [isLoading, setIsLoading] = useState(true);
-    const [isModalOpen, setIsModalOpen] = useState(false);
-    const [view, setView] = useState<'table' | 'card'>('table');
-    const [viewingRoadmapFor, setViewingRoadmapFor] = useState<Project | null>(null);
-=======
 
     const [filteredDepartments, setFilteredDepartments] = useState<Department[]>([]);
     const [filteredManagers, setFilteredManagers] = useState<User[]>([]);
@@ -90,15 +71,13 @@
     const [roadmapProjectId, setRoadmapProjectId] = useState<string | null>(null);
 
     const [confirmDeleteProject, setConfirmDeleteProject] = useState<ProjectDisplayData | null>(null);
->>>>>>> cf18e0b8
-
-    // Filter states
+
     const [searchTerm, setSearchTerm] = useState('');
     const [companyFilter, setCompanyFilter] = useState('all');
     const [departmentFilter, setDepartmentFilter] = useState('all');
     const [managerFilter, setManagerFilter] = useState('all');
 
-    // Form state
+    const [editingProject, setEditingProject] = useState<ProjectDisplayData | null>(null);
     const [newProjectName, setNewProjectName] = useState('');
     const [newProjectCompanyId, setNewProjectCompanyId] = useState('');
     const [newProjectDesc, setNewProjectDesc] = useState('');
@@ -108,48 +87,12 @@
     const [newProjectPriority, setNewProjectPriority] = useState<'low' | 'medium' | 'high'>('medium');
     const [newProjectEstTime, setNewProjectEstTime] = useState('');
 
-
-<<<<<<< HEAD
-    const loadData = useCallback(async () => {
-        setIsLoading(true);
-        try {
-            const [allProjects, allUsers, depts, allCompanies] = await Promise.all([
-                DataService.getAllProjects(),
-                AuthService.getUsers(),
-                DataService.getDepartments(),
-                DataService.getCompanies() // This is still mock data
-            ]);
-
-            const managerList = allUsers.filter(u => u.role === UserRole.MANAGER);
-            
-            setDepartments(depts);
-            setCompanies(allCompanies);
-            setManagers(managerList);
-
-            if (managerList.length > 0) {
-                setAssignedManagerId(user?.id || managerList[0].id);
-            }
-            if (allCompanies.length > 0) {
-                setNewProjectCompanyId(allCompanies[0].id);
-            }
-
-            const projectsWithDetails = await Promise.all(allProjects.map(async p => {
-                const manager = allUsers.find(u => u.id === p.managerId);
-                const projectTasks = await DataService.getTasksByProject(p.id);
-                const completedTasks = projectTasks.filter(t => t.status === TaskStatus.COMPLETED).length;
-                const progress = projectTasks.length > 0 ? Math.round((completedTasks / projectTasks.length) * 100) : 0;
-                const departmentNames = p.departmentIds.map(id => depts.find(d => d.id === id)?.name).filter(Boolean).join(', ');
-                const company = allCompanies.find(c => c.id === p.companyId);
-
-                return {
-                    ...p,
-                    managerName: manager?.name || 'Unassigned',
-                    progress,
-                    departmentNames,
-                    companyName: company?.name || 'N/A',
-                };
-            }));
-=======
+    const [toast, setToast] = useState<{ message: string; type: 'success' | 'error' } | null>(null);
+    const showToast = useCallback((message: string, type: 'success' | 'error') => {
+        setToast({ message, type });
+        setTimeout(() => setToast(null), 3000);
+    }, []);
+
 
     // --- Helper function to calculate project display data ---
     const getProjectDisplayData = useCallback(async (project: Project, usersList: User[], deptsList: Department[], companiesList: Company[]): Promise<ProjectDisplayData> => {
@@ -277,7 +220,6 @@
             const projectsWithDetails: ProjectDisplayData[] = await Promise.all(
                 allProjectsRaw.map(async (p) => getProjectDisplayData(p, usersData, departmentsData, companiesData))
             );
->>>>>>> cf18e0b8
 
             projectsWithDetails.sort((a, b) => new Date(b.timestamp).getTime() - new Date(a.timestamp).getTime());
             console.log("[Projects] Setting projects state. First project's status:", projectsWithDetails[0]?.overallStatus);
@@ -285,23 +227,18 @@
             console.log("Projects in state after loadData:", projectsWithDetails); // Added for debugging
 
         } catch (error) {
-            console.error("Failed to load project data:", error);
+            console.error('[Projects] Failed to load project data:', error instanceof Error ? error.message : error);
+            showToast(`Failed to load projects: ${error instanceof Error ? error.message : 'An unknown error occurred'}.`, 'error');
         } finally {
             setIsLoading(false);
             console.log("[Projects] Finished loadData.");
         }
-<<<<<<< HEAD
-    }, [user]);
-=======
     }, [showToast, newProjectCompanyId, getProjectDisplayData, user]);
 
->>>>>>> cf18e0b8
 
     useEffect(() => {
         loadData();
     }, [loadData]);
-<<<<<<< HEAD
-=======
 
 
     // Effect to fetch departments when company changes in the modal
@@ -354,18 +291,9 @@
             }
         }
     }, [assignedDeptIds, isModalOpen, allManagers]);
->>>>>>> cf18e0b8
+
 
     const filteredProjects = useMemo(() => {
-<<<<<<< HEAD
-        return projects.filter(project => {
-            const companyMatch = companyFilter === 'all' || project.companyId === companyFilter;
-            const departmentMatch = departmentFilter === 'all' || project.departmentIds.includes(departmentFilter);
-            const managerMatch = managerFilter === 'all' || project.managerId === managerFilter;
-            const searchMatch = project.name.toLowerCase().includes(searchTerm.toLowerCase()) ||
-                                (project.description || '').toLowerCase().includes(searchTerm.toLowerCase());
-            
-=======
         console.log("Filtering projects..."); // Debugging filter
         console.log("Projects available:", projects.length);
         console.log("Filters: Search:", searchTerm, "Company:", companyFilter, "Dept:", departmentFilter, "Manager:", managerFilter);
@@ -379,26 +307,12 @@
                 (project.description || '').toLowerCase().includes(searchTerm.toLowerCase());
             
             // console.log(`Project ${project.name}: C:${companyMatch} D:${departmentMatch} M:${managerMatch} S:${searchMatch}`); // Detailed project filter log
->>>>>>> cf18e0b8
             return companyMatch && departmentMatch && managerMatch && searchMatch;
         });
         console.log("Filtered projects count:", result.length);
         return result;
     }, [projects, searchTerm, companyFilter, departmentFilter, managerFilter]);
 
-<<<<<<< HEAD
-    const handleOpenModal = () => setIsModalOpen(true);
-    const handleCloseModal = () => {
-        setIsModalOpen(false);
-        setNewProjectName('');
-        setNewProjectDesc('');
-        if (managers.length > 0) {
-            setAssignedManagerId(user?.id || managers[0].id);
-        }
-         if (companies.length > 0) {
-            setNewProjectCompanyId(companies[0].id);
-        }
-=======
 
     const projectForRoadmap = useMemo(() => {
         return roadmapProjectId ? projects.find(p => p.id === roadmapProjectId) : null;
@@ -443,7 +357,6 @@
         setNewProjectDesc('');
         setNewProjectCompanyId('');
         setAssignedManagerIds([]);
->>>>>>> cf18e0b8
         setNewProjectDeadline('');
         setAssignedDeptIds([]);
         setNewProjectPriority('medium');
@@ -452,8 +365,6 @@
         setFilteredManagers([]);
     };
 
-<<<<<<< HEAD
-=======
     const handleCloseRoadmapModal = useCallback(() => {
         setRoadmapProjectId(null);
         console.log("[Projects] Roadmap modal closed, forcing loadData to refresh list status.");
@@ -461,9 +372,8 @@
     }, [loadData]);
 
 
->>>>>>> cf18e0b8
     const handleDeptToggle = (deptId: string) => {
-        setAssignedDeptIds(prev => {
+        setAssignedDeptIds((prev) => {
             const newIds = new Set(prev);
             if (newIds.has(deptId)) newIds.delete(deptId);
             else newIds.add(deptId);
@@ -471,16 +381,6 @@
         });
     };
 
-<<<<<<< HEAD
-    const handleCreateProject = (e: React.FormEvent) => {
-        e.preventDefault();
-        if (!newProjectName.trim() || !assignedManagerId || !newProjectCompanyId) {
-            alert('Project name, assigned manager, and company are required.');
-            return;
-        }
-
-        DataService.createProject({
-=======
     const handleManagerToggle = (managerId: string) => {
         setAssignedManagerIds((prev) => {
             const newIds = new Set(prev);
@@ -502,7 +402,6 @@
         }
 
         const projectPayload = {
->>>>>>> cf18e0b8
             name: newProjectName,
             description: newProjectDesc,
             managerIds: assignedManagerIds, // Already an array of strings
@@ -511,14 +410,6 @@
             priority: newProjectPriority,
             estimatedTime: newProjectEstTime ? parseInt(newProjectEstTime, 10) : undefined,
             companyId: newProjectCompanyId,
-<<<<<<< HEAD
-        });
-
-        loadData(); // Refresh the list
-        handleCloseModal();
-    };
-
-=======
             createdBy: user.id, // Ensure createdBy is sent
         };
 
@@ -736,14 +627,13 @@
     }, [projects, loadData, showToast]);
 
 
->>>>>>> cf18e0b8
     if (!user || ![UserRole.ADMIN, UserRole.MANAGER, UserRole.HR].includes(user.role)) {
         // Redirect if not authorized
         return <Navigate to="/" />;
     }
 
     if (isLoading) {
-        return <div>Loading projects...</div>;
+        return <div className="text-center py-8 text-lg text-slate-600">Loading projects...</div>;
     }
 
     return (
@@ -751,7 +641,7 @@
             <div className="flex justify-between items-center mb-6">
                 <h1 className="text-3xl font-bold text-slate-800">Projects</h1>
                 {[UserRole.ADMIN, UserRole.MANAGER, UserRole.HR].includes(user.role) && (
-                    <Button onClick={handleOpenModal}>Create New Project</Button>
+                    <Button onClick={handleOpenCreateModal}>Create New Project</Button>
                 )}
             </div>
 
@@ -844,18 +734,6 @@
                                         </div>
                                     </td>
                                     <td className="px-5 py-4 border-b border-slate-200 bg-white text-sm">
-<<<<<<< HEAD
-                                        <button 
-                                            onClick={(e) => {
-                                                e.stopPropagation();
-                                                setViewingRoadmapFor(project);
-                                            }}
-                                            className="px-3 py-1 text-xs font-medium rounded-md bg-white text-slate-700 hover:bg-slate-100 transition-colors border border-slate-300 shadow-sm disabled:opacity-50 disabled:cursor-not-allowed"
-                                            disabled={!project.roadmap || project.roadmap.length === 0}
-                                        >
-                                            View Roadmap
-                                        </button>
-=======
                                         <div className="flex items-center space-x-3">
                                             <button
                                                 onClick={(e) => {
@@ -889,7 +767,6 @@
                                                 </>
                                             )}
                                         </div>
->>>>>>> cf18e0b8
                                     </td>
                                 </tr>
                             ))}
@@ -899,21 +776,20 @@
             ) : (
                 <div className="grid grid-cols-1 md:grid-cols-2 lg:grid-cols-3 gap-6">
                     {filteredProjects.map(project => (
-                        <ProjectCard key={project.id} project={project} progress={project.progress} departmentNames={project.departmentNames} companyName={project.companyName} />
+                        <ProjectCard
+                            key={project.id}
+                            project={project}
+                            onUpdateStatus={handleUpdateProjectStatus}
+                        />
                     ))}
                 </div>
             )}
 
 
-<<<<<<< HEAD
-            <Modal title="Create New Project" isOpen={isModalOpen} onClose={handleCloseModal}>
-                <form onSubmit={handleCreateProject} className="space-y-6">
-=======
             {/* MODAL FOR CREATE/EDIT PROJECT */}
             <Modal title={editingProject ? "Edit Project" : "Create New Project"} isOpen={isModalOpen} onClose={handleCloseModal}>
                 <form onSubmit={handleSaveProject} className="space-y-3 text-sm">
                     {/* 1. Project Name */}
->>>>>>> cf18e0b8
                     <Input
                         id="newProjectName"
                         label="Project Name"
@@ -921,23 +797,18 @@
                         value={newProjectName}
                         onChange={(e) => setNewProjectName(e.target.value)}
                         required
-<<<<<<< HEAD
-=======
                         className="py-1"
                         labelClassName="text-sm"
->>>>>>> cf18e0b8
                     />
+
+                    {/* 2. Company */}
                     <div>
                         <label htmlFor="company" className="block text-sm font-medium text-slate-700">Company</label>
                         <select
                             id="company"
                             value={newProjectCompanyId}
                             onChange={(e) => setNewProjectCompanyId(e.target.value)}
-<<<<<<< HEAD
-                            className="mt-1 block w-full pl-3 pr-10 py-2 text-base border-slate-300 focus:outline-none focus:ring-indigo-500 focus:border-indigo-500 sm:text-sm rounded-md shadow-sm"
-=======
                             className="mt-1 block w-full pl-2 pr-8 py-1.5 text-sm border-slate-300 focus:outline-none focus:ring-indigo-500 focus:border-indigo-500 rounded-md shadow-sm"
->>>>>>> cf18e0b8
                             required
                         >
                             <option value="">Select Company</option>
@@ -946,55 +817,6 @@
                             ))}
                         </select>
                     </div>
-<<<<<<< HEAD
-                    <div>
-                        <label htmlFor="newProjectDesc" className="block text-sm font-medium text-slate-700">
-                            Description
-                        </label>
-                        <textarea
-                            id="newProjectDesc"
-                            value={newProjectDesc}
-                            onChange={(e) => setNewProjectDesc(e.target.value)}
-                            rows={3}
-                            className="mt-1 appearance-none block w-full px-3 py-2 border border-slate-300 rounded-md shadow-sm placeholder-slate-400 focus:outline-none focus:ring-indigo-500 focus:border-indigo-500 sm:text-sm"
-                        />
-                    </div>
-                    {user?.role !== UserRole.MANAGER && (
-                        <div>
-                            <label htmlFor="manager" className="block text-sm font-medium text-slate-700">Assign Manager</label>
-                            <select
-                                id="manager"
-                                value={assignedManagerId}
-                                onChange={(e) => setAssignedManagerId(e.target.value)}
-                                className="mt-1 block w-full pl-3 pr-10 py-2 text-base border-slate-300 focus:outline-none focus:ring-indigo-500 focus:border-indigo-500 sm:text-sm rounded-md shadow-sm"
-                                required
-                            >
-                                {managers.map(m => (
-                                    <option key={m.id} value={m.id}>{m.name}</option>
-                                ))}
-                            </select>
-                        </div>
-                    )}
-                    <Input
-                        id="newProjectDeadline"
-                        label="Deadline"
-                        type="date"
-                        value={newProjectDeadline}
-                        onChange={(e) => setNewProjectDeadline(e.target.value)}
-                    />
-                     <div>
-                        <label htmlFor="newProjectPriority" className="block text-sm font-medium text-slate-700">Priority</label>
-                        <select
-                            id="newProjectPriority"
-                            value={newProjectPriority}
-                            onChange={(e) => setNewProjectPriority(e.target.value as 'low' | 'medium' | 'high')}
-                            className="mt-1 block w-full pl-3 pr-10 py-2 text-base border-slate-300 focus:outline-none focus:ring-indigo-500 focus:border-indigo-500 sm:text-sm rounded-md shadow-sm"
-                        >
-                            <option value="low">Low</option>
-                            <option value="medium">Medium</option>
-                            <option value="high">High</option>
-                        </select>
-=======
 
                     {/* 3. Departments (Filtered by Company) */}
                     <div>
@@ -1089,57 +911,10 @@
                             className="py-1"
                             labelClassName="text-sm"
                         />
->>>>>>> cf18e0b8
                     </div>
-                    <Input
-                        id="newProjectEstTime"
-                        label="Estimated Time (hours)"
-                        type="number"
-                        value={newProjectEstTime}
-                        onChange={(e) => setNewProjectEstTime(e.target.value)}
-                        min="0"
-                    />
+
+                    {/* 8. Description */}
                     <div>
-<<<<<<< HEAD
-                        <label className="block text-sm font-medium text-slate-700 mb-2">Departments</label>
-                        <div className="grid grid-cols-2 gap-2 border border-slate-300 rounded-md p-2">
-                            {departments.map(dept => (
-                                <div key={dept.id} className="flex items-center">
-                                    <input
-                                        id={`dept-${dept.id}`}
-                                        type="checkbox"
-                                        checked={assignedDeptIds.includes(dept.id)}
-                                        onChange={() => handleDeptToggle(dept.id)}
-                                        className="h-4 w-4 text-indigo-600 border-slate-300 rounded focus:ring-indigo-500"
-                                    />
-                                    <label htmlFor={`dept-${dept.id}`} className="ml-2 block text-sm text-slate-800">
-                                        {dept.name}
-                                    </label>
-                                </div>
-                            ))}
-                        </div>
-                    </div>
-                    <div className="pt-4 flex justify-end space-x-3">
-                        <button type="button" onClick={handleCloseModal} className="px-4 py-2 text-sm font-medium rounded-md bg-slate-100 text-slate-700 hover:bg-slate-200 transition-colors border border-slate-300 shadow-sm">
-                            Cancel
-                        </button>
-                        <Button type="submit">Create Project</Button>
-                    </div>
-                </form>
-            </Modal>
-            
-            <Modal
-                title={`Roadmap for "${viewingRoadmapFor?.name}"`}
-                isOpen={!!viewingRoadmapFor}
-                onClose={() => setViewingRoadmapFor(null)}
-            >
-                {viewingRoadmapFor?.roadmap && viewingRoadmapFor.roadmap.length > 0 ? (
-                    <ProjectRoadmap roadmap={viewingRoadmapFor.roadmap} />
-                ) : (
-                    <p className="text-center text-slate-500 py-8">No roadmap has been defined for this project.</p>
-                )}
-            </Modal>
-=======
                         <label htmlFor="newProjectDesc" className="block text-sm font-medium text-slate-700">
                             Description
                         </label>
@@ -1223,7 +998,6 @@
                     {toast.message}
                 </div>
             )}
->>>>>>> cf18e0b8
         </div>
     );
 };
