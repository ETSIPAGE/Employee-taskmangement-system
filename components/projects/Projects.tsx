--- conflicted
+++ resolved
@@ -20,7 +20,7 @@
 // based on your existing usage in handleSaveProject and handleUpdateMilestoneStatus.
 // If your backend *does* require the ID in the URL path (e.g., /updt-project/{id}),
 // you would need to adjust the fetch URL like: PROJECTS_UPDATE_BASE_URL.replace('{id}', projectId)
-const PROJECTS_UPDATE_BASE_URL = 'https://ikwfgdgtzk.execute-api.ap-south-1.amazonaws.com/udt/updt-project/{id}';
+const PROJECTS_UPDATE_BASE_URL = 'https://ikwfgdgtzk.execute-api.ap-south-1.amazonaws.com/udt/updt-project';
 
 
 export interface ProjectDisplayData extends Project {
@@ -96,7 +96,7 @@
     const loadData = useCallback(async () => {
         setIsLoading(true);
         try {
-<<<<<<< HEAD
+ 
             const token = AuthService.getToken();
 
             const projectsResponse = await fetch(PROJECTS_GET_ALL_API_URL, {
@@ -127,40 +127,25 @@
             console.log(`[Projects] Fetched ${allProjects.length} raw projects.`);
 
             const [allUsers, managerList, depts, allCompanies] = await Promise.all([
-                AuthService.getUsers(),
-                AuthService.getManagers(),
+                DataService.getUsers(), // Corrected from AuthService.getUsers()
+                DataService.getManagers(), // Corrected from AuthService.getManagers()
                 DataService.getDepartments(),
                 DataService.getCompanies()
             ]);
-
-=======
-            const [allProjects, allUsers, depts, allCompanies] = await Promise.all([
-                DataService.getAllProjects(),
-                AuthService.getUsers(),
-                DataService.getDepartments(),
-                DataService.getCompanies() // This is still mock data
-            ]);
-
-            const managerList = allUsers.filter(u => u.role === UserRole.MANAGER);
             
->>>>>>> 804aa3b8
             setDepartments(depts);
             setCompanies(allCompanies);
             setManagers(managerList);
 
-<<<<<<< HEAD
             // Set initial manager/company for new project if not already set
-            if (!assignedManagerId && managerList.length > 0) {
-=======
             if (managerList.length > 0) {
->>>>>>> 804aa3b8
                 setAssignedManagerId(user?.id || managerList[0].id);
             }
             if (!newProjectCompanyId && allCompanies.length > 0) {
                 setNewProjectCompanyId(allCompanies[0].id);
             }
 
-<<<<<<< HEAD
+ 
             const projectsWithDetails: ProjectDisplayData[] = await Promise.all(
                 allProjects.map(async (p) => {
                     const cleanedManagerId = p.managerId ? String(p.managerId).trim() : '';
@@ -240,24 +225,7 @@
             );
 
             projectsWithDetails.sort((a, b) => new Date(b.createdAt).getTime() - new Date(a.createdAt).getTime());
-=======
-            const projectsWithDetails = await Promise.all(allProjects.map(async p => {
-                const manager = allUsers.find(u => u.id === p.managerId);
-                const projectTasks = await DataService.getTasksByProject(p.id);
-                const completedTasks = projectTasks.filter(t => t.status === TaskStatus.COMPLETED).length;
-                const progress = projectTasks.length > 0 ? Math.round((completedTasks / projectTasks.length) * 100) : 0;
-                const departmentNames = p.departmentIds.map(id => depts.find(d => d.id === id)?.name).filter(Boolean).join(', ');
-                const company = allCompanies.find(c => c.id === p.companyId);
-
-                return {
-                    ...p,
-                    managerName: manager?.name || 'Unassigned',
-                    progress,
-                    departmentNames,
-                    companyName: company?.name || 'N/A',
-                };
-            }));
->>>>>>> 804aa3b8
+ 
 
             setProjects(projectsWithDetails);
         } catch (error) {
@@ -266,7 +234,7 @@
         } finally {
             setIsLoading(false);
         }
-    }, [user, showToast, assignedManagerId, newProjectCompanyId]);
+    }, [user, showToast, newProjectCompanyId]); // removed assignedManagerId from dependency array to prevent unnecessary re-runs
 
     useEffect(() => {
         let isMounted = true;
@@ -407,7 +375,7 @@
                 console.log('Attempting to update project. URL:', PROJECTS_UPDATE_BASE_URL);
                 console.log('Update payload for Lambda:', JSON.stringify(requestBodyForLambda, null, 2));
 
-                const response = await fetch(PROJECTS_UPDATE_BASE_URL, {
+                const response = await fetch(`${PROJECTS_UPDATE_BASE_URL}/${editingProject.id}`, { // Include ID in path for PUT
                     method: 'PUT',
                     headers: {
                         'Content-Type': 'application/json',
@@ -562,7 +530,7 @@
                 // Using PROJECTS_UPDATE_BASE_URL as is, assuming backend expects ID in body.
                 // If backend requires ID in URL path (e.g., /updt-project/some-id),
                 // you would change this to: PROJECTS_UPDATE_BASE_URL.replace('{id}', projectId)
-                PROJECTS_UPDATE_BASE_URL,
+                `${PROJECTS_UPDATE_BASE_URL}/${projectId}`, // Corrected to include ID in path
                 {
                     method: 'PUT',
                     headers: {
@@ -645,7 +613,7 @@
             console.log('Update payload for Lambda:', JSON.stringify(requestBodyForLambda, null, 2));
 
             const response = await fetch(
-                PROJECTS_UPDATE_BASE_URL,
+                `${PROJECTS_UPDATE_BASE_URL}/${projectId}`, // Corrected to include ID in path
                 {
                     method: 'PUT',
                     headers: {
