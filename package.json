--- conflicted
+++ resolved
@@ -9,13 +9,10 @@
     "preview": "vite preview"
   },
   "dependencies": {
-<<<<<<< HEAD
     "date-fns": "^4.1.0",
-=======
     "@aws-amplify/auth": "^6.17.0",
     "aws-amplify": "^6.15.8",
     "aws4fetch": "^1.0.20",
->>>>>>> 4ddace10
     "react": "^19.1.1",
     "react-dom": "^19.1.1",
     "react-router-dom": "^7.8.1"
