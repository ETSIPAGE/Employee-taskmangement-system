--- conflicted
+++ resolved
@@ -272,7 +272,6 @@
 };
 
 export const logout = (): void => {
-<<<<<<< HEAD
   // Preserve employee work reports so admin/manager views can aggregate after relogin
   let preservedNotes: string | null = null;
   try { preservedNotes = localStorage.getItem('ets_work_notes'); } catch {}
@@ -281,7 +280,6 @@
   try {
     if (preservedNotes !== null) localStorage.setItem('ets_work_notes', preservedNotes);
   } catch {}
-=======
   try {
     localStorage.clear();
   } catch (e) {
@@ -292,7 +290,6 @@
   } catch (e) {
     console.error('Failed to clear sessionStorage on logout', e);
   }
->>>>>>> 8eee8b75
 };
 
 export const getCurrentUser = (): User | null => {
