--- conflicted
+++ resolved
@@ -386,13 +386,9 @@
 export const getManagers = (): User[] => {
     const users = getUsers();
     return users.filter(user => user.role === UserRole.MANAGER);
-<<<<<<< HEAD
 };
 
 export const getToken = (): string | null => { // Added getToken function
     return localStorage.getItem(TOKEN_KEY);
 };
-//pz
-=======
-};
->>>>>>> a40b692f
+//pz