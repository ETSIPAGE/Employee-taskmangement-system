import { User, UserRole } from '../types';

export interface RegisterCredentials {
  name: string;
  email: string;
  password: string;
}

export interface LoginCredentials {
  email: string;
  password: string;
}

const USERS_KEY = 'ets_users';
const CURRENT_USER_KEY = 'ets_current_user';
const TOKEN_KEY = 'ets_token';
const ORIGINAL_USER_KEY = 'ets_original_user_id';

const getInitialUsers = (): User[] => {
    return [
        { 
            id: '1', name: 'Admin User', email: 'admin@test.com', role: UserRole.ADMIN, companyId: 'comp-1', departmentIds: ['dept-1'],
            jobTitle: 'Administrator', status: 'Active', joinedDate: '2022-01-10T00:00:00.000Z',
            skills: ['System Admin', 'Database Mgmt', 'Security'],
            stats: { completedTasks: 5, inProgressTasks: 1, efficiency: 95, totalHours: 45, workload: 'Light' },
            rating: 9.5
        },
        { 
            id: '2', name: 'Manager User', email: 'manager@test.com', role: UserRole.MANAGER, companyId: 'comp-1', departmentIds: ['dept-7', 'dept-5'],
            jobTitle: 'Project Manager', status: 'Active', joinedDate: '2022-05-20T00:00:00.000Z',
            skills: ['Agile', 'Scrum', 'JIRA', 'Leadership'],
            stats: { completedTasks: 25, inProgressTasks: 5, efficiency: 91, totalHours: 350, workload: 'Normal' },
            rating: 9.1,
            personalDetails: {
                dateOfBirth: '1985-08-15T00:00:00.000Z',
                nationality: 'American',
                maritalStatus: 'Married',
                gender: 'Female',
            },
            contactNumber: '+1 123-456-7890',
            address: {
                street: '456 Oak Avenue',
                city: 'Metropolis',
                state: 'CA',
                zipCode: '90210',
                country: 'USA'
            },
            familyMembers: [
                { id: 'fm-1', name: 'John Doe', relationship: 'Spouse', dateOfBirth: '1984-07-20T00:00:00.000Z' }
            ],
            education: [
                { id: 'edu-1', degree: 'MBA', institution: 'State University', yearOfCompletion: 2010 }
            ],
            compensation: {
                salary: 120000,
                payFrequency: 'Monthly',
                bankDetails: {
                    bankName: 'Metropolis Bank',
                    accountNumber: '**** **** **** 1234',
                    ifscCode: 'METB00001'
                }
            },
            documents: [
                { id: 'doc-1', name: 'Passport', status: 'Verified' },
                { id: 'doc-2', name: 'Degree Certificate', status: 'Submitted' },
                { id: 'doc-3', name: 'Address Proof', status: 'Pending' }
            ]
        },
        { 
            id: '3', name: 'Drone TV', email: 'drone@example.com', role: UserRole.EMPLOYEE, managerId: '2', companyId: 'comp-1', departmentIds: ['dept-7'],
            jobTitle: 'Developer', status: 'Active', joinedDate: '2024-01-15T00:00:00.000Z',
            skills: ['React', 'TypeScript', 'Node.js', 'Python'],
            stats: { completedTasks: 12, inProgressTasks: 3, efficiency: 92, totalHours: 156, workload: 'Normal' },
            rating: 9.2,
            personalDetails: {
                dateOfBirth: '1992-03-22T00:00:00.000Z',
                nationality: 'Canadian',
                maritalStatus: 'Single',
                gender: 'Male',
            },
            contactNumber: '+1 987-654-3210',
            address: {
                street: '123 Maple Street',
                city: 'Toronto',
                state: 'ON',
                zipCode: 'M5V 2E9',
                country: 'Canada'
            },
            education: [
                { id: 'edu-2', degree: 'B.Sc. Computer Science', institution: 'University of Toronto', yearOfCompletion: 2014 }
            ],
            compensation: {
                salary: 95000,
                payFrequency: 'Bi-Weekly',
                bankDetails: {
                    bankName: 'CIBC',
                    accountNumber: '**** **** **** 5678',
                    ifscCode: 'CIBCCATT'
                }
            },
            documents: [
                { id: 'doc-4', name: 'Work Permit', status: 'Verified' },
                { id: 'doc-5', name: 'Address Proof', status: 'Submitted' },
            ]
        },
        { 
            id: '4', name: 'Sarah Chen', email: 'sarah.chen@example.com', role: UserRole.EMPLOYEE, managerId: '2', companyId: 'comp-1', departmentIds: ['dept-5'],
            jobTitle: 'Designer', status: 'Active', joinedDate: '2024-02-01T00:00:00.000Z',
            skills: ['UI/UX', 'Figma', 'Adobe Creative Suite', 'Prototyping'],
            stats: { completedTasks: 8, inProgressTasks: 2, efficiency: 88, totalHours: 98, workload: 'Light' },
            rating: 8.8
        },
        { 
            id: '5', name: 'Mike Rodriguez', email: 'mike.rodriguez@example.com', role: UserRole.EMPLOYEE, managerId: '2', companyId: 'comp-1', departmentIds: ['dept-7'],
            jobTitle: 'Developer', status: 'Busy', joinedDate: '2023-11-10T00:00:00.000Z',
            skills: ['Vue.js', 'Python', 'Docker', 'AWS'],
            stats: { completedTasks: 18, inProgressTasks: 4, efficiency: 85, totalHours: 234, workload: 'Heavy' },
            rating: 8.5
        },
        { 
            id: '6', name: 'Jessica Brown', email: 'jessica.b@test.com', role: UserRole.EMPLOYEE, managerId: '2', companyId: 'comp-1', departmentIds: ['dept-7'],
            jobTitle: 'QA Engineer', status: 'Offline', joinedDate: '2023-03-12T00:00:00.000Z',
            skills: ['Jest', 'Cypress', 'Automation', 'CI/CD'],
            stats: { completedTasks: 35, inProgressTasks: 1, efficiency: 98, totalHours: 180, workload: 'Light' },
            rating: 9.8
        },
        { 
            id: '7', name: 'David Miller', email: 'david.m@test.com', role: UserRole.EMPLOYEE, companyId: 'comp-1', departmentIds: ['dept-7'], // Belongs to no manager
            jobTitle: 'DevOps Engineer', status: 'Active', joinedDate: '2022-08-01T00:00:00.000Z',
            skills: ['Kubernetes', 'Terraform', 'Jenkins', 'GCP'],
            stats: { completedTasks: 22, inProgressTasks: 2, efficiency: 93, totalHours: 210, workload: 'Normal' },
            rating: 9.3
        },
        { 
            id: '8', name: 'HR User', email: 'hr@test.com', role: UserRole.HR, companyId: 'comp-1', departmentIds: ['dept-3'],
            jobTitle: 'HR Specialist', status: 'Active', joinedDate: '2023-01-10T00:00:00.000Z',
            skills: ['Recruiting', 'Onboarding', 'Employee Relations'],
            stats: { completedTasks: 10, inProgressTasks: 2, efficiency: 96, totalHours: 40, workload: 'Normal' },
            rating: 9.6
        },
    ];
};

export const getUsers = (): User[] => {
  const usersJson = localStorage.getItem(USERS_KEY);
  if (usersJson) {
    return JSON.parse(usersJson);
  }
  const initialUsers = getInitialUsers();
  localStorage.setItem(USERS_KEY, JSON.stringify(initialUsers));
  return initialUsers;
};

const saveUsers = (users: User[]) => {
  localStorage.setItem(USERS_KEY, JSON.stringify(users));
};

export const register = async (credentials: RegisterCredentials): Promise<User> => {
    // Step 1: Call the backend API to register the user.
    const response = await fetch('https://y6rtqrl50i.execute-api.ap-south-1.amazonaws.com/ETS-auth-dev/signup', {
        method: 'POST',
        headers: { 'Content-Type': 'application/json' },
        body: JSON.stringify({
            name: credentials.name,
            email: credentials.email,
            password: credentials.password,
        }),
    });

    const responseData = await response.json();

    if (!response.ok) {
        throw new Error(responseData.message || 'Registration failed.');
    }

    // Step 2: Store the received token.
    localStorage.setItem(TOKEN_KEY, responseData.token);

    // Step 3: Create a parallel user record in the frontend's local storage.
    const users = getUsers();
    const existingUser = users.find(u => u.email === credentials.email);

    if (existingUser) {
        console.warn('User already exists locally. Logging them in instead.');
        localStorage.setItem(CURRENT_USER_KEY, JSON.stringify(existingUser));
        return existingUser;
    }

    const newUser: User = {
        id: `user-${Date.now()}`,
        name: credentials.name,
        email: credentials.email,
        role: UserRole.EMPLOYEE, // Default role for new signups
        status: 'Active',
        joinedDate: new Date().toISOString(),
        jobTitle: 'New Employee',
        skills: [],
        stats: { completedTasks: 0, inProgressTasks: 0, efficiency: 0, totalHours: 0, workload: 'Light' },
    };
    
    users.push(newUser);
    saveUsers(users);

    // Step 4: Set the new user as the current user for the session.
    localStorage.setItem(CURRENT_USER_KEY, JSON.stringify(newUser));
    return newUser;
};

export const updateUser = (userId: string, updates: Partial<User>): User | undefined => {
    const users = getUsers();
    const userIndex = users.findIndex(u => u.id === userId);
    if (userIndex > -1) {
        users[userIndex] = { ...users[userIndex], ...updates };
        saveUsers(users);

        const currentUserJson = localStorage.getItem(CURRENT_USER_KEY);
        if (currentUserJson) {
            const currentUser = JSON.parse(currentUserJson) as User;
            if (currentUser.id === userId) {
                localStorage.setItem(CURRENT_USER_KEY, JSON.stringify(users[userIndex]));
            }
        }

        return users[userIndex];
    }
    return undefined;
};

export const deleteUser = (userId: string): void => {
    let users = getUsers();
    users = users.filter(u => u.id !== userId);
    saveUsers(users);
};

export const login = async (email: LoginCredentials['email'], password: LoginCredentials['password']): Promise<User> => {
    // Step 1: Authenticate against the backend.
    const response = await fetch('https://y6rtqrl50i.execute-api.ap-south-1.amazonaws.com/ETS-auth-dev/login', {
        method: 'POST',
        headers: { 'Content-Type': 'application/json' },
        body: JSON.stringify({ email, password }),
    });

    const responseData = await response.json();

    if (!response.ok) {
        throw new Error(responseData.message || 'Invalid email or password.');
    }
    
    // Step 2: Extract authoritative data from API response.
    const { token, role: apiRole, id: apiUserId } = responseData;

    if (!apiRole || !Object.values(UserRole).includes(apiRole)) {
        throw new Error(`Invalid or missing role received from server. Role was: ${apiRole}`);
    }
    if (!apiUserId) {
        throw new Error('User ID was not returned from the server.');
    }

    // Step 3: Store the received token.
    localStorage.setItem(TOKEN_KEY, token);

    // Step 4: Find or create a user in local storage and sync with API data.
    let users = getUsers();
    const localUser = users.find(u => u.email === email);
    
    let sessionUser: User;

    if (localUser) {
        const oldId = localUser.id;

        // Deconstruct the existing local user to safely merge with API data.
        // This ensures the role and ID from the server always override local values.
        const { id: _, role: __, ...restOfLocalUser } = localUser;
        
        sessionUser = {
            ...restOfLocalUser, // All other details from the local profile
            id: apiUserId,      // Authoritative ID from the API
            role: apiRole,      // Authoritative Role from the API
        };
        
        // Find the user in our full list by their OLD ID and update them.
        const userIndex = users.findIndex(u => u.id === oldId);
        if (userIndex > -1) {
            users[userIndex] = sessionUser;
        }

        // CRITICAL: If the user's ID changed and they are a manager, update employee references.
        if (oldId !== apiUserId && apiRole === UserRole.MANAGER) {
            users = users.map(u => {
                if (u.managerId === oldId) {
                    return { ...u, managerId: apiUserId };
                }
                return u;
            });
        }
        
        saveUsers(users);

    } else {
        // User does not exist locally. Create a new profile with data from the API.
        console.warn(`User ${email} authenticated but not in local data. Creating a local profile.`);
        
        const name = email.split('@')[0].replace(/[\._]/g, ' ').replace(/\b\w/g, l => l.toUpperCase());

        sessionUser = {
            id: apiUserId, // Use ID from API
            name: name,
            email: email,
            role: apiRole, // Use role from API
            status: 'Active',
            joinedDate: new Date().toISOString(),
        };
        users.push(sessionUser);
        saveUsers(users);
    }

    // Step 5: Set the corrected user object as the current user for the session.
    localStorage.setItem(CURRENT_USER_KEY, JSON.stringify(sessionUser));
    return sessionUser;
};


export const logout = (): void => {
  localStorage.removeItem(CURRENT_USER_KEY);
  localStorage.removeItem(TOKEN_KEY);
  localStorage.removeItem(ORIGINAL_USER_KEY);
};

export const getCurrentUser = (): User | null => {
  // Prime the user store if it doesn't exist
  getUsers();
  
  const userJson = localStorage.getItem(CURRENT_USER_KEY);
  return userJson ? JSON.parse(userJson) : null;
};

export const getUserById = (userId: string): User | undefined => {
    const users = getUsers();
    return users.find(u => u.id === userId);
};

export const getOriginalUser = (): User | null => {
    const originalUserId = localStorage.getItem(ORIGINAL_USER_KEY);
    if (!originalUserId) return null;
    return getUserById(originalUserId);
};

export const impersonate = (userId: string): User | null => {
    const originalUser = getCurrentUser();
    if (!originalUser) {
        throw new Error("Cannot impersonate without being logged in.");
    }
    if (originalUser.id === userId || originalUser.role !== UserRole.ADMIN) {
        console.error("Impersonation attempt failed due to invalid permissions or target.");
        return null;
    }

    const userToImpersonate = getUserById(userId);
    if (userToImpersonate) {
        localStorage.setItem(ORIGINAL_USER_KEY, originalUser.id);
        localStorage.setItem(CURRENT_USER_KEY, JSON.stringify(userToImpersonate));
        return userToImpersonate;
    }
    return null;
};

export const stopImpersonating = (): User | null => {
    const originalUserId = localStorage.getItem(ORIGINAL_USER_KEY);
    if (!originalUserId) {
        return null;
    }
    const originalUser = getUserById(originalUserId);
    if (originalUser) {
        localStorage.setItem(CURRENT_USER_KEY, JSON.stringify(originalUser));
        localStorage.removeItem(ORIGINAL_USER_KEY);
        return originalUser;
    }
    return null;
};

export const getTeamMembers = (managerId: string): User[] => {
  const users = getUsers();
  return users.filter(user => user.role === UserRole.EMPLOYEE && user.managerId === managerId);
};

export const getManagers = (): User[] => {
    const users = getUsers();
    return users.filter(user => user.role === UserRole.MANAGER);
<<<<<<< HEAD
=======
};

export const getToken = (): string | null => { 
    return localStorage.getItem(TOKEN_KEY);
>>>>>>> cf18e0b8
};<|MERGE_RESOLUTION|>--- conflicted
+++ resolved
@@ -386,11 +386,8 @@
 export const getManagers = (): User[] => {
     const users = getUsers();
     return users.filter(user => user.role === UserRole.MANAGER);
-<<<<<<< HEAD
-=======
 };
 
 export const getToken = (): string | null => { 
     return localStorage.getItem(TOKEN_KEY);
->>>>>>> cf18e0b8
 };