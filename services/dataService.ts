<<<<<<< HEAD
import { Project, Task, TaskStatus, ChatConversation, ChatMessage, Department, Note, DependencyLog, MilestoneStatus, OnboardingSubmission, OnboardingStatus, OnboardingStep, OnboardingStepStatus, Company, User, UserRole } from '../types';
//  import { v4 as uuidv4 } from 'uuid'
import {v4 as uuidv4} from 'uuid';
import * as AuthService from './authService'; // Assuming AuthService is available for token

// Helper to parse API Gateway responses
const parseApiResponse = async (response: Response) => {
    if (!response.ok) {
        const errorText = await response.text();
        console.error(`API request failed: ${response.status} ${response.statusText} - ${errorText}`);
        throw new Error(`API request failed: ${response.status} ${response.statusText} - ${errorText}`);
    }
    const data = await response.json();
    if (typeof data.body === 'string') {
        try {
            return JSON.parse(data.body);
        } catch (e) {
            console.error("Failed to parse API response body (string):", e);
            throw new Error("Invalid JSON in API response body (string parsing failed).");
        }
    }
    return data;
};

// Helper to robustly extract an array from a potentially nested API response.
const extractArrayFromApiResponse = (data: any, primaryKey: string): any[] => {
    if (Array.isArray(data)) {
        return data;
    }
    if (data && typeof data === 'object') {
        const possibleKeys = [primaryKey, 'items', 'Items', 'data', 'body'];
        for (const key of possibleKeys) {
            if (Array.isArray(data[key])) {
                return data[key];
            }
            if (data[key] && typeof data[key] === 'object' && Array.isArray(data[key][primaryKey])) {
                return data[key][primaryKey];
            }
            if (data[key] && typeof data[key] === 'object' && Array.isArray(data[key]['items'])) {
                return data[key]['items'];
            }
        }
        const arrayValue = Object.values(data).find(value => Array.isArray(value));
        if (arrayValue && Array.isArray(arrayValue)) {
            return arrayValue;
        }
    }
    console.warn(`[DataService-Extract-${primaryKey}] Could not extract array from API response for key "${primaryKey}". Response was:`, JSON.stringify(data, null, 2));
    return [];
};


// --- COMPANIES ---
let COMPANIES: Company[] = [
    { id: 'comp-1', name: 'Innovate Inc.', ownerId: '1', createdAt: '2023-01-01T00:00:00.000Z' }
];

const COMPANIES_API_URL = 'https://3dgtvtdri1.execute-api.ap-south-1.amazonaws.com/get/get-com';
let companiesLoadPromise: Promise<void> | null = null;

const initializeCompanies = async (): Promise<void> => {
    if (companiesLoadPromise) {
        return companiesLoadPromise;
    }

    companiesLoadPromise = (async () => {
        try {
            console.log(`[DataService] Attempting to fetch companies...`);
            const response = await fetch(COMPANIES_API_URL);

            if (!response.ok) {
                const errorText = await response.text();
                console.error(`[DataService] Failed to fetch companies: ${response.status} ${response.statusText}. Response: ${errorText}`);
                console.warn('[DataService] Using initial mock company data as fallback due to API error.');
                return;
            }

            const apiResponse: unknown = await parseApiResponse(response);
            const companiesToProcess = extractArrayFromApiResponse(apiResponse, 'companies');

            const fetchedCompanies: Company[] = companiesToProcess
                .map(item => ({
                    id: item.id || item._id || uuidv4(),
                    name: item.name,
                    ownerId: item.ownerId || '1',
                    createdAt: item.createdAt || new Date().toISOString(),
                }))
                .filter(company => company.name && company.id);

            if (fetchedCompanies.length > 0) {
                console.log(`[DataService] Companies successfully fetched. Total: ${fetchedCompanies.length}`);
                COMPANIES = fetchedCompanies;
            } else {
                console.warn('[DataService] Fetched companies array is empty. Retaining initial mock company data.');
            }
        } catch (error) {
            console.error('[DataService] Error during company fetch (network or parsing):', error);
            console.warn('[DataService] Using initial mock company data as fallback due to network or parsing error.');
        }
    })();

    return companiesLoadPromise;
};

initializeCompanies();


// --- DEPARTMENTS ---
let DEPARTMENTS: Department[] = [
    { id: 'dept-1', name: 'Administration', companyId: 'comp-1' },
    { id: 'dept-2', name: 'Finance & Accounting', companyId: 'comp-1' },
    { id: 'dept-3', name: 'Human Resources (HR)', companyId: 'comp-1' },
    { id: 'dept-4', name: 'Operations', companyId: 'comp-1' },
    { id: 'dept-5', name: 'Marketing', companyId: 'comp-1' },
    { id: 'dept-6', name: 'Sales', companyId: 'comp-1' },
    { id: 'dept-7', name: 'Information Technology (IT)', companyId: 'comp-1' },
    { id: 'dept-8', name: 'Customer Service', companyId: 'comp-1' },
];

const DEPARTMENTS_API_URL = 'https://pp02swd0a8.execute-api.ap-south-1.amazonaws.com/prod';
let departmentsLoadPromise: Promise<void> | null = null;

const initializeDepartments = async (): Promise<void> => {
    if (departmentsLoadPromise) {
        return departmentsLoadPromise;
    }

    departmentsLoadPromise = (async () => {
        try {
            console.log(`[DataService] Attempting to fetch departments...`);
            const response = await fetch(DEPARTMENTS_API_URL);

            if (!response.ok) {
                const errorText = await response.text();
                console.error(`[DataService] Failed to fetch departments: ${response.status} ${response.statusText}. Response: ${errorText}`);
                console.warn('[DataService] Using initial mock department data as fallback due to API error.');
                return;
            }

            const apiResponse: unknown = await parseApiResponse(response);
            const departmentsToProcess = extractArrayFromApiResponse(apiResponse, 'departments');

            const fetchedDepartments: Department[] = departmentsToProcess
                .map(item => ({
                    id: item.id || item._id || uuidv4(),
                    name: item.name,
                    companyId: item.companyId || item.company_id || 'comp-1',
                }))
                .filter(dept => dept.name && dept.id && dept.companyId);

            if (fetchedDepartments.length > 0) {
                console.log(`[DataService] Departments successfully fetched. Total: ${fetchedDepartments.length}`);
                DEPARTMENTS = fetchedDepartments;
            } else {
                console.warn('[DataService] Fetched departments array is empty. Retaining initial mock department data.');
            }
        } catch (error) {
            console.error('[DataService] Error during department fetch (network or parsing):', error);
            console.warn('[DataService] Using initial mock department data as fallback due to network or parsing error.');
        }
    })();

    return departmentsLoadPromise;
};

initializeDepartments();


// --- USERS ---
let USERS: User[] = [
    { id: '1', name: 'Admin User', email: 'admin@example.com', role: UserRole.ADMIN, companyId: 'comp-1', joinedDate: '2023-01-01T00:00:00.000Z' },
    { id: '2', name: 'Manager John Doe', email: 'john.doe@example.com', role: UserRole.MANAGER, companyId: 'comp-1', joinedDate: '2023-01-01T00:00:00.000Z' },
    { id: '3', name: 'Employee Alice', email: 'alice@example.com', role: UserRole.EMPLOYEE, companyId: 'comp-1', joinedDate: '2023-01-01T00:00:00.000Z' },
    { id: '4', name: 'Employee Bob', email: 'bob@example.com', role: UserRole.EMPLOYEE, companyId: 'comp-1', joinedDate: '2023-01-01T00:00:00.000Z' },
    { id: '5', name: 'Employee Charlie', email: 'charlie@example.com', role: UserRole.EMPLOYEE, companyId: 'comp-1', joinedDate: '2023-01-01T00:00:00.000Z' },
    { id: '6', name: 'HR Sarah', email: 'sarah@example.com', role: UserRole.HR, companyId: 'comp-1', joinedDate: '2023-01-01T00:00:00.000Z' },
    { id: '7', name: 'Manager David', email: 'david@example.com', role: UserRole.MANAGER, companyId: 'comp-1', joinedDate: '2023-01-01T00:00:00.000Z' },
    { id: '8', name: 'Engineer Emily', email: 'emily@example.com', role: UserRole.EMPLOYEE, companyId: 'comp-1', joinedDate: '2023-01-01T00:00:00.000Z' },
    { id: '9', name: 'Sales Mark', email: 'mark@example.com', role: UserRole.EMPLOYEE, companyId: 'comp-1', joinedDate: '2023-01-01T00:00:00.000Z' },
];

const USERS_API_URL = 'https://uvg7wq8e5a.execute-api.ap-south-1.amazonaws.com/dev/users';
let usersLoadPromise: Promise<void> | null = null;

const initializeUsers = async (): Promise<void> => {
    if (usersLoadPromise) {
        return usersLoadPromise;
    }

    usersLoadPromise = (async () => {
        try {
            console.log(`[DataService] Attempting to fetch users...`);
            const response = await fetch(USERS_API_URL);

            if (!response.ok) {
                const errorText = await response.text();
                console.error(`[DataService] Failed to fetch users: ${response.status} ${response.statusText}. Response: ${errorText}`);
                console.warn('[DataService] Using initial mock user data as fallback due to API error.');
                return;
            }

            const apiResponse: unknown = await parseApiResponse(response);
            const usersToProcess = extractArrayFromApiResponse(apiResponse, 'users');

            const fetchedUsers: User[] = usersToProcess
                .map(item => ({
                    id: item.id || item._id || uuidv4(),
                    name: item.name || 'Unknown User',
                    email: item.email || 'unknown@example.com',
                    role: item.role || UserRole.EMPLOYEE,
                    companyId: item.companyId || item.company_id || 'comp-1',
                    status: item.status || 'Active',
                    joinedDate: item.joinedDate || new Date().toISOString(),
                    jobTitle: item.jobTitle || 'Employee',
                    skills: item.skills || [],
                    managerId: item.managerId || undefined,
                    departmentIds: item.departmentIds || [],
                    stats: item.stats || { completedTasks: 0, inProgressTasks: 0, efficiency: 0, totalHours: 0, workload: 'Light' },
                    rating: item.rating || 0,
                    personalDetails: item.personalDetails,
                    contactNumber: item.contactNumber,
                    address: item.address,
                    familyMembers: item.familyMembers || [],
                    education: item.education || [],
                    compensation: item.compensation,
                    documents: item.documents || [],
                }))
                .filter(user => user.name && user.email && user.id && user.role);

            if (fetchedUsers.length > 0) {
                console.log(`[DataService] Users successfully fetched. Total: ${fetchedUsers.length}`);
                USERS = fetchedUsers;
            } else {
                console.warn('[DataService] Fetched users array is empty. Retaining initial mock user data.');
            }
        } catch (error) {
            console.error('[DataService] Error during user fetch (network or parsing):', error);
            console.warn('[DataService] Using initial mock user data as fallback due to network or parsing error.');
        }
    })();

    return usersLoadPromise;
};

initializeUsers();


// --- PROJECTS ---
let PROJECTS: Project[] = [
    {
        id: 'proj-1',
        name: 'Q3 Marketing Campaign',
        description: 'A comprehensive marketing campaign for the third quarter.',
        managerId: '2',
        departmentIds: ['dept-5'],
        deadline: '2025-09-30',
        priority: 'high',
        estimatedTime: 120,
        companyId: 'comp-1',
        roadmap: [],
        createdAt: '2024-07-01T08:00:00.000Z'
    },
    {
        id: 'proj-2',
        name: 'New Website Launch',
        description: 'Launch of the new corporate website with e-commerce functionality.',
        managerId: '2',
        departmentIds: ['dept-7', 'dept-5'],
        deadline: '2025-09-15',
        priority: 'high',
        estimatedTime: 300,
        companyId: 'comp-1',
        roadmap: [
            { id: 'm1', name: 'Phase 1: Discovery & Planning', description: 'Gather requirements and plan project structure.', startDate: '2025-07-01', endDate: '2025-07-15', status: MilestoneStatus.COMPLETED },
            { id: 'm2', name: 'Phase 2: Design', description: 'UI/UX design and mockups.', startDate: '2025-07-16', endDate: '2025-08-05', status: MilestoneStatus.COMPLETED },
            { id: 'm3', name: 'Phase 3: Development', description: 'Frontend and backend development.', startDate: '2025-08-06', endDate: '2025-09-01', status: MilestoneStatus.IN_PROGRESS },
            { id: 'm4', name: 'Phase 4: Testing & Deployment', description: 'QA, UAT, and final launch.', startDate: '2025-09-02', endDate: '2025-09-15', status: MilestoneStatus.PENDING },
        ],
        createdAt: '2024-06-25T10:00:00.000Z'
    },
    {
        id: 'proj-3',
        name: 'HR Portal Update',
        description: 'Update the internal HR portal with new features for employees.',
        managerId: '2',
        departmentIds: ['dept-3', 'dept-7'],
        deadline: '2024-09-15',
        priority: 'medium',
        estimatedTime: 80,
        companyId: 'comp-1',
        roadmap: [],
        createdAt: '2024-05-20T09:00:00.000Z'
    },
    {
        id: 'proj-4',
        name: 'Mobile App V2',
        description: 'Version 2 of the customer-facing mobile application.',
        managerId: '2',
        departmentIds: ['dept-7'],
        deadline: '2024-10-31',
        priority: 'medium',
        estimatedTime: 250,
        companyId: 'comp-1',
        roadmap: [],
        createdAt: '2024-04-10T13:00:00.000Z'
    },
];

// This constant was missing from dataService.ts but used in Projects.tsx
const PROJECTS_GET_ALL_API_URL = 'https://zmpxbvjnrf.execute-api.ap-south-1.amazonaws.com/get/get-projects';

// The UPDATE_PROJECT_API_BASE_URL is assumed to *not* require the ID in the path, but in the body.
const UPDATE_PROJECT_API_BASE_URL = 'https://ikwfgdgtzk.execute-api.ap-south-1.amazonaws.com/udt/updt-project';
const CREATE_PROJECT_API_URL = 'https://your-create-project-api-url.execute-api.ap-south-1.amazonaws.com/create/create-project'; // Placeholder
const DELETE_PROJECT_API_URL = 'https://your-delete-project-api-url.execute-api.ap-south-1.amazonaws.com/del/del-project'; // Placeholder

let projectsLoadPromise: Promise<void> | null = null;

// Modified initializeProjects to accept forceRefresh
const initializeProjects = async (forceRefresh: boolean = false): Promise<void> => {
    // If there's an ongoing fetch and we're not forcing a refresh, return the existing promise
    if (projectsLoadPromise && !forceRefresh) {
        return projectsLoadPromise;
    }

    // Otherwise, start a new fetch
    projectsLoadPromise = (async () => {
        try {
            console.log(`[DataService] Attempting to fetch all projects from API. Force Refresh: ${forceRefresh}`);
            const response = await fetch(PROJECTS_GET_ALL_API_URL); // Use the correct GET_ALL URL

            if (!response.ok) {
                const errorText = await response.text();
                console.error(`[DataService] Failed to fetch projects: ${response.status} ${response.statusText}. Response: ${errorText}`);
                console.warn('[DataService] Using initial mock project data as fallback due to API error.');
                return;
            }

            const apiResponse: unknown = await parseApiResponse(response);
            const projectsToProcess = extractArrayFromApiResponse(apiResponse, 'projects');

            const fetchedProjects: Project[] = projectsToProcess
                .map(item => ({
                    id: item.id || item._id || uuidv4(),
                    name: item.name,
                    description: item.description || '',
                    managerId: item.managerId ? String(item.managerId).trim() : '',
                    departmentIds: item.departmentIds || [],
                    deadline: item.deadline || '',
                    priority: item.priority || 'medium',
                    estimatedTime: item.estimatedTime ? Number(item.estimatedTime) : undefined,
                    companyId: item.companyId || 'comp-1',
                    roadmap: item.roadmap || [],
                    createdAt: item.createdAt || new Date().toISOString(),
                    createdBy: item.createdBy || undefined,
                }))
                .filter(project => project.name && project.id && project.managerId && project.companyId);

            if (fetchedProjects.length > 0) {
                console.log(`[DataService] Projects successfully fetched. Total: ${fetchedProjects.length}`);
                PROJECTS = fetchedProjects; // Update the cache
            } else {
                console.warn('[DataService] Fetched projects array is empty. Retaining initial mock project data.');
            }
        } catch (error) {
            console.error('[DataService] Error during project fetch (network or parsing):', error);
            console.warn('[DataService] Using initial mock project data as fallback due to network or parsing error.');
        } finally {
            // The promise itself (`projectsLoadPromise`) will only resolve/reject once.
            // A new promise is created on subsequent calls if `!forceRefresh` condition is met.
        }
    })();
    return projectsLoadPromise;
};

// Initial call without forceRefresh
initializeProjects();

// **NEW FUNCTION:** Explicitly refresh the projects cache from the API
export const refreshAllProjectsCache = async (): Promise<void> => {
    // Force initializeProjects to re-fetch from the API
    await initializeProjects(true);
};


// --- PROJECT FUNCTIONS ---
// Modified getAllProjects to use initializeProjects with forceRefresh
export const getAllProjects = async (forceRefresh: boolean = false): Promise<Project[]> => {
    await initializeProjects(forceRefresh); // Use initializeProjects here
    return [...PROJECTS];
};

export const getProjectsByManager = async (managerId: string): Promise<Project[]> => {
    await initializeProjects(true); // Force refresh to ensure latest data
    return PROJECTS.filter(p => p.managerId === managerId);
};

export const getProjectsByCompany = async (companyId: string): Promise<Project[]> => {
    await initializeProjects(true); // Force refresh to ensure latest data
    return PROJECTS.filter(p => p.companyId === companyId);
};

export const getProjectsByDepartment = async (departmentId: string): Promise<Project[]> => {
    await initializeProjects(true); // Force refresh to ensure latest data
    return PROJECTS.filter(p => p.departmentIds.includes(departmentId));
};

// --- MODIFIED getProjectById ---
export const getProjectById = async (id: string): Promise<Project | undefined> => {
    // CRITICAL: Force a refresh of the PROJECTS cache from the API
    // This ensures that when ProjectDetail calls this, it gets the latest data
    await initializeProjects(true);
    console.log(`[DataService] getProjectById(${id}) called. Searching in ${PROJECTS.length} projects after refresh.`);
    const foundProject = PROJECTS.find(p => p.id === id);
    console.log(`[DataService] getProjectById(${id}) found:`, !!foundProject ? foundProject.name : 'No project');
    return foundProject;
};

export const createProject = async (projectData: Omit<Project, 'id' | 'roadmap' | 'createdAt'>): Promise<Project> => {
    const now = new Date().toISOString();
    const newProject: Project = {
        id: uuidv4(),
        ...projectData,
        roadmap: [],
        createdAt: now,
    };

    // --- API Call for creating a project ---
    try {
        console.log(`[DataService] Attempting to create project via API at ${CREATE_PROJECT_API_URL}`);
        const token = AuthService.getToken(); // Get token
        const response = await fetch(CREATE_PROJECT_API_URL, {
            method: 'POST',
            headers: {
                'Content-Type': 'application/json',
                ...(token && { 'Authorization': `Bearer ${token}` })
            },
            body: JSON.stringify(newProject),
        });
        const apiResponseData = await parseApiResponse(response);

        if (apiResponseData && apiResponseData.id) {
            newProject.id = apiResponseData.id;
            if (apiResponseData.createdAt) newProject.createdAt = apiResponseData.createdAt;
        }
        await initializeProjects(true); // *** CRITICAL: Refresh cache after successful API write ***
    } catch (error) {
        console.error(`[DataService] Failed to create project via API:`, error);
        // If API fails, consider reverting local state or not adding newProject to PROJECTS
        // For now, it will use the newProject locally even if API failed
    }

    // New projects are now added via initializeProjects(true)
    console.log("[DataService] createProject: New project added (via initializeProjects(true) or mock fallback):", newProject);
    return newProject;
};

export const deleteProject = async (projectId: string): Promise<void> => {
    // --- API Call for deleting a project ---
    try {
        console.log(`[DataService] Attempting to delete project ${projectId} via API at ${DELETE_PROJECT_API_URL}`); // URL without ID placeholder
        const token = AuthService.getToken(); // Get token
        const deletePayload = { id: projectId }; // Assuming backend expects ID in body for DELETE

        const response = await fetch(DELETE_PROJECT_API_URL, {
            method: 'DELETE',
            headers: {
                'Content-Type': 'application/json',
                ...(token && { 'Authorization': `Bearer ${token}` })
            },
            body: JSON.stringify(deletePayload),
        });
        await parseApiResponse(response);
        await initializeProjects(true); // *** CRITICAL: Refresh cache after successful API write ***
    } catch (error) {
        console.error(`[DataService] Failed to delete project ${projectId} via API:`, error);
        throw error;
    }
};


// --- TASKS ---
let TASKS: Task[] = [
    { id: 'task-1', creatorId: '2', name: 'Draft campaign brief', description: 'Create the initial brief document for the Q3 campaign.', dueDate: '2025-08-10', projectId: 'proj-1', assigneeId: '3', status: TaskStatus.COMPLETED, category: 'Planning', priority: 'high', tags: ['brief', 'marketing', 'q3'], estimatedTime: 8 },
    { id: 'task-2', creatorId: '2', name: 'Design social media assets', description: 'Create graphics for Facebook, Twitter, and Instagram.', dueDate: '2025-08-15', projectId: 'proj-1', assigneeId: '4', status: TaskStatus.COMPLETED, category: 'Design', priority: 'medium', tags: ['graphics', 'social media'], estimatedTime: 16 },
    { id: 'task-3', creatorId: '2', name: 'Develop ad copy', description: 'Write compelling copy for all digital ads.', dueDate: '2025-08-20', projectId: 'proj-1', assigneeId: '3', status: TaskStatus.IN_PROGRESS, category: 'Content', priority: 'medium', tags: ['copywriting', 'ads'],
        notes: [
            { id: 'note-1', authorId: '3', content: 'Initial drafts are done. Waiting for feedback from Sarah.', timestamp: new Date(Date.now() - 1000 * 60 * 60 * 48).toISOString() },
            { id: 'note-2', authorId: '2', content: 'Good start. Let\'s refine the headline for ad set A.', timestamp: new Date(Date.now() - 1000 * 60 * 60 * 24).toISOString() }
        ],
        estimatedTime: 12
    },
    {
        id: 'task-4', creatorId: '2',
        name: 'Schedule posts',
        description: 'Use the scheduling tool to plan all posts for the month.',
        dueDate: '2025-08-25',
        projectId: 'proj-1',
        assigneeId: '5',
        status: TaskStatus.ON_HOLD,
        category: 'Execution',
        priority: 'low',
        tags: ['scheduling', 'social media'],
        estimatedTime: 4,
        dependency: { userId: '4', reason: 'Awaiting approval on ad copy from Sarah Chen.' },
        dependencyLogs: [
            {
                authorId: '2',
                action: 'set',
                reason: 'Awaiting approval on ad copy from Sarah Chen.',
                dependencyOnUserId: '4',
                timestamp: new Date(Date.now() - 1000 * 60 * 60 * 72).toISOString()
            }
        ]
    },
    { id: 'task-5', creatorId: '2', name: 'Finalize homepage design', description: 'Get final approval on the new homepage mockups.', dueDate: '2025-08-05', projectId: 'proj-2', assigneeId: '4', status: TaskStatus.COMPLETED, category: 'Design', priority: 'high', tags: ['ui', 'ux', 'website'], estimatedTime: 24 },
    { id: 'task-6', creatorId: '2', name: 'Develop backend API', description: 'Build out all necessary endpoints for the website.', dueDate: '2025-09-01', projectId: 'proj-2', assigneeId: '5', status: TaskStatus.IN_PROGRESS, category: 'Development', priority: 'high', tags: ['api', 'backend'], estimatedTime: 80 },
    {
        id: 'task-7', creatorId: '2',
        name: 'User acceptance testing',
        description: 'Conduct UAT with a focus group.',
        dueDate: '2025-09-10',
        projectId: 'proj-2',
        assigneeId: '6',
        status: TaskStatus.ON_HOLD,
        category: 'QA',
        priority: 'medium',
        tags: ['testing', 'uat'],
        estimatedTime: 20,
        dependency: { userId: '2', reason: 'Waiting for manager to provide the list of UAT participants.' },
        dependencyLogs: [
            {
                authorId: '2',
                action: 'set',
                reason: 'Waiting for manager to provide the list of UAT participants.',
                dependencyOnUserId: '2',
                timestamp: new Date(Date.now() - 1000 * 60 * 60 * 24 * 5).toISOString()
            }
        ]
    },
    { id: 'task-8', creatorId: '2', name: 'Deploy to production', description: 'Push the final code to the live servers.', dueDate: '2025-09-15', projectId: 'proj-2', assigneeId: '5', status: TaskStatus.TODO, category: 'DevOps', priority: 'high', tags: ['deployment', 'production'], estimatedTime: 8 },
    { id: 'task-9', creatorId: '2', name: 'Create User Documentation', description: 'Develop comprehensive user guides for all dashboards and features.', dueDate: '2025-08-24', projectId: 'proj-2', assigneeId: undefined, status: TaskStatus.TODO, category: 'Documentation', priority: 'medium', tags: ['documentation', 'user', 'guides'], estimatedTime: 16 },
    { id: 'task-10', creatorId: '2', name: 'Gather requirements', description: 'Meet with stakeholders to define project scope.', dueDate: '2024-07-25', projectId: 'proj-3', assigneeId: '3', status: TaskStatus.COMPLETED, category: 'Planning', priority: 'high', tags: ['requirements', 'stakeholders'], estimatedTime: 10 },
    { id: 'task-11', creatorId: '2', name: 'Create wireframes', description: 'Design the low-fidelity wireframes for the new portal.', dueDate: '2024-08-05', projectId: 'proj-3', assigneeId: '4', status: TaskStatus.COMPLETED, category: 'Design', priority: 'medium', tags: ['wireframes', 'ux'], estimatedTime: 15 },
    { id: 'task-12', creatorId: '2', name: 'Implement new features', description: 'Code the new features as per the requirements.', dueDate: '2024-09-01', projectId: 'proj-3', assigneeId: undefined, status: TaskStatus.TODO, category: 'Development', priority: 'high', tags: ['coding', 'features'], estimatedTime: 40 },
    { id: 'task-13', creatorId: '2', name: 'Review and deploy', description: 'Code review and deployment of the HR portal updates.', dueDate: '2024-09-15', projectId: 'proj-3', assigneeId: '6', status: TaskStatus.TODO, category: 'DevOps', priority: 'medium', tags: ['review', 'deploy'], estimatedTime: 8 },
    { id: 'task-14', creatorId: '2', name: 'Plan new features', description: 'Roadmap planning for V2 of the mobile app.', dueDate: '2024-08-30', projectId: 'proj-4', assigneeId: '7', status: TaskStatus.IN_PROGRESS, category: 'Planning', priority: 'high', tags: ['roadmap', 'mobile'], estimatedTime: 30 },
];

const TASKS_API_URL = 'https://3f4ycega6h.execute-api.ap-south-1.amazonaws.com/dev/get-tasks';
const CREATE_TASK_API_URL = 'https://your-create-task-api-url.execute-api.ap-south-1.amazonaws.com/create/create-task'; // Placeholder
const UPDATE_TASK_API_URL = 'https://your-update-task-api-url.execute-api.ap-south-1.amazonaws.com/udt/updt-task'; // Placeholder
const DELETE_TASK_API_URL = 'https://your-delete-task-api-url.execute-api.ap-south-1.amazonaws.com/del/del-task'; // Placeholder


let tasksLoadPromise: Promise<void> | null = null;

const initializeTasks = async (): Promise<void> => {
    if (tasksLoadPromise) {
        return tasksLoadPromise;
    }

    tasksLoadPromise = (async () => {
        try {
            console.log(`[DataService-Tasks] Attempting to fetch tasks from URL: ${TASKS_API_URL}`);
            const response = await fetch(TASKS_API_URL);

            if (!response.ok) {
                const errorText = await response.text();
                console.error(`[DataService-Tasks] Failed to fetch tasks: ${response.status} ${response.statusText}. Response: ${errorText}`);
                console.warn('[DataService-Tasks] Using initial mock task data as fallback due to API error.');
                return;
            }

            const rawApiResponseText = await response.text();
            console.log("[DataService-Tasks] Raw API response text:", rawApiResponseText);

            const apiResponse: unknown = await parseApiResponse(new Response(rawApiResponseText, { status: response.status, statusText: response.statusText }));
            console.log("[DataService-Tasks] API response after parseApiResponse:", JSON.stringify(apiResponse, null, 2));

            let tasksToProcess: any[] = [];

            if (Array.isArray(apiResponse)) {
                tasksToProcess = apiResponse;
                console.log("[DataService-Tasks] Parsed API response is a direct array.");
            } else if (typeof apiResponse === 'object' && apiResponse !== null) {
                if ('Tasks' in apiResponse && Array.isArray((apiResponse as any).Tasks)) {
                    tasksToProcess = (apiResponse as any).Tasks;
                    console.log("[DataService-Tasks] Found 'Tasks' key in parsed API response object. Count:", tasksToProcess.length);
                } else {
                    tasksToProcess = extractArrayFromApiResponse(apiResponse, 'tasks');
                    console.log("[DataService-Tasks] Using extractArrayFromApiResponse (general) for tasks. Count:", tasksToProcess.length);
                }
            } else {
                console.error('[DataService-Tasks] API response for tasks was not a valid object or array after parsing. Response:', apiResponse);
                console.warn('[DataService-Tasks] Using initial mock task data as fallback due to unexpected API response format.');
                return;
            }

            console.log(`[DataService-Tasks] Tasks to process before mapping (${tasksToProcess.length} items):`, JSON.stringify(tasksToProcess.slice(0, 5), null, 2));

            const fetchedTasks: Task[] = tasksToProcess
                .map(item => {
                    const taskId = item.id || item._id;
                    const mappedTask: Task = {
                        id: String(taskId) || uuidv4(),
                        name: item.title, // Map API 'title' to Task 'name'
                        description: item.description || '',
                        dueDate: item.due_date || item.deadline || '', // Map API 'due_date' or 'deadline' to Task 'dueDate'
                        projectId: String(item.project || item.project_id || ''), // Map API 'project' or 'project_id' to Task 'projectId'
                        assigneeId: String(item.assign_to || item.assignee_id || '') || undefined, // Map API 'assign_to' or 'assignee_id' to Task 'assigneeId'
                        creatorId: String(item.creatorId || item.creator_id || '1'),
                        status: item.status || TaskStatus.TODO, // Default to TODO
                        category: item.department || 'General', // Map API 'department' to Task 'category'
                        priority: item.priority || 'medium',
                        tags: item.tags || [],
                        notes: item.notes || [],
                        estimatedTime: item.est_time ? Number(item.est_time) : undefined,
                        dependency: item.dependency,
                        dependencyLogs: item.dependencyLogs || [],
                    };
                    console.log(`[DataService-Tasks] Mapped item to task (ID: ${mappedTask.id}, Name: ${mappedTask.name}, Status: ${mappedTask.status}, ProjectID: ${mappedTask.projectId})`);
                    return mappedTask;
                })
                .filter(task => {
                    const isValid = task.name && task.id && task.projectId && task.creatorId;
                    if (!isValid) {
                        console.warn(`[DataService-Tasks] Filtered out task due to missing required field. Task data: ID: ${task.id || 'N/A'}, Name: ${task.name || 'N/A'}, Project ID: ${task.projectId || 'N/A'}, Creator ID: ${task.creatorId || 'N/A'}`);
                    }
                    return isValid;
                });

            if (fetchedTasks.length > 0) {
                console.log(`[DataService-Tasks] Tasks successfully fetched and mapped. Total: ${fetchedTasks.length}. Sample (first 3):`, fetchedTasks.slice(0,3).map(t => ({id: t.id, name: t.name, status: t.status, projectId: t.projectId})));
                TASKS = fetchedTasks; // Update the global TASKS array
            } else {
                console.warn('[DataService-Tasks] Fetched tasks array is empty or all tasks were filtered out. Retaining initial mock task data.');
            }
        } catch (error) {
            console.error('[DataService-Tasks] Critical Error during task fetch (network or parsing):', error);
            console.warn('[DataService-Tasks] Using initial mock task data as fallback due to critical error.');
        }
    })();

    return tasksLoadPromise;
};

initializeTasks();


// --- ATTENDANCE DATA ---
const today = new Date();
const year = today.getFullYear();
const month = (today.getMonth() + 1).toString().padStart(2, '0');

const ATTENDANCE_DATA: Record<string, string[]> = {
    [`${year}-${month}-01`]: ['3', '4', '5', '6'],
    [`${year}-${month}-02`]: ['3', '4', '7'],
    [`${year}-${month}-03`]: ['3', '4', '5', '6', '7'],
    [`${year}-${month}-04`]: ['4', '5', '6'],
    [`${year}-${month}-05`]: ['3', '5', '6', '7'],
    [`${year}-${month}-08`]: ['3', '4', '5', '6'],
    [`${year}-${month}-09`]: ['3', '4', '7'],
    [`${year}-${month}-10`]: ['3', '4', '5', '6', '7'],
    [`${year}-${month}-11`]: ['4', '5', '6'],
    [`${year}-${month}-12`]: ['3', '5', '6', '7'],
    [`${year}-${month}-15`]: ['3', '4', '5', '6'],
    [`${year}-${month}-16`]: ['3', '4', '7'],
    [`${year}-${month}-17`]: ['3', '4', '5', '6', '7'],
    [`${year}-${month}-18`]: ['4', '5', '6'],
    [`${year}-${month}-19`]: ['3', '5', '6', '7'],
};

export const getAttendanceByDate = (date: string): string[] => {
    return ATTENDANCE_DATA[date] || [];
};

export const getAttendanceForUserByMonth = (userId: string, year: number, month: number): string[] => {
    const monthString = (month + 1).toString().padStart(2, '0');
    const presentDates: string[] = [];
    for (const date in ATTENDANCE_DATA) {
        if (date.startsWith(`${year}-${monthString}`)) {
            if (ATTENDANCE_DATA[date].includes(userId)) {
                presentDates.push(date);
            }
        }
    }
    return presentDates;
};
=======


import { Project, Task, TaskStatus, ChatConversation, ChatMessage, Department, Note, DependencyLog, MilestoneStatus, OnboardingSubmission, OnboardingStatus, OnboardingStep, Company, User, UserRole } from '../types';

// --- MOCK DATA FOR MODULES WITHOUT PROVIDED APIs ---
// Companies, Chat, and Onboarding data remains mocked as no APIs were specified for them.
let COMPANIES: Company[] = [
    { id: 'comp-1', name: 'Innovate Inc.', ownerId: '1', createdAt: '2023-01-01T00:00:00.000Z' }
];
>>>>>>> 804aa3b8

let CONVERSATIONS: ChatConversation[] = [
    { id: 'conv-1', type: 'group', name: 'Project Marketing', participantIds: ['2', '3', '4', '5'], adminIds: ['2'] },
    { id: 'conv-2', type: 'group', name: 'Website Dev Team', participantIds: ['2', '4', '5', '6'], adminIds: ['2'] },
    { id: 'conv-3', type: 'direct', participantIds: ['1', '2'] },
    { id: 'conv-4', type: 'direct', participantIds: ['2', '3'] },
];

let MESSAGES: ChatMessage[] = [
    { id: 'msg-1', conversationId: 'conv-1', senderId: '2', text: 'Hey team, let\'s sync up on the Q3 campaign status.', timestamp: new Date(Date.now() - 1000 * 60 * 60 * 2).toISOString() },
    { id: 'msg-2', conversationId: 'conv-1', senderId: '3', text: 'Sounds good. My ad copy drafts are ready for review.', timestamp: new Date(Date.now() - 1000 * 60 * 60 * 1.5).toISOString() },
    { id: 'msg-3', conversationId: 'conv-1', senderId: '4', text: 'I\'ve uploaded the first batch of social media assets to the drive.', timestamp: new Date(Date.now() - 1000 * 60 * 55).toISOString() },
];
<<<<<<< HEAD

=======
>>>>>>> 804aa3b8
CONVERSATIONS.forEach(c => {
    const conversationMessages = MESSAGES.filter(m => m.conversationId === c.id).sort((a,b) => new Date(b.timestamp).getTime() - new Date(a.timestamp).getTime());
    c.lastMessage = conversationMessages[0];
});

const ONLINE_USERS = new Set(['1', '3', '4', '6']);

<<<<<<< HEAD

// --- COMPANY FUNCTIONS ---
export const getCompanies = async (): Promise<Company[]> => {
    await companiesLoadPromise;
    return [...COMPANIES];
};

export const getCompanyById = async (id: string): Promise<Company | undefined> => {
    await companiesLoadPromise;
    return COMPANIES.find(c => c.id === id);
};

export const createCompany = async (name: string, ownerId: string): Promise<Company> => {
    await companiesLoadPromise;
    const newCompany: Company = {
        id: uuidv4(),
        name,
        ownerId,
        createdAt: new Date().toISOString(),
    };
    COMPANIES.unshift(newCompany);
    return newCompany;
};

<<<<<<< HEAD
// --- DEPARTMENT FUNCTIONS ---
export const getDepartments = async (): Promise<Department[]> => {
    await departmentsLoadPromise;
    return [...DEPARTMENTS];
=======
// --- DEPARTMENTS ---
export const getDepartments = (): Department[] => {
    console.log('💾 Getting departments from local storage:', DEPARTMENTS.length, 'departments');
    return [...DEPARTMENTS]; // Return a copy to prevent mutations
};

export const setDepartments = (departments: Department[]): void => {
    console.log('💾 Setting departments in local storage:', departments.length, 'departments');
    DEPARTMENTS.length = 0; // Clear existing
    DEPARTMENTS.push(...departments); // Add new ones
    console.log('✅ Departments updated in local storage');
>>>>>>> 804aa3b8
};

export const getDepartmentById = async (id: string): Promise<Department | undefined> => {
    await departmentsLoadPromise;
    return DEPARTMENTS.find(d => d.id === id);
};

export const createDepartment = async (name: string, companyId: string): Promise<Department> => {
    await departmentsLoadPromise;
    const newDepartment: Department = {
        id: uuidv4(),
        name,
<<<<<<< HEAD
        companyId,
=======
        companyIds,
        timestamp: new Date().toISOString(),
        createdAt: new Date().toISOString(), // Add createdAt property
>>>>>>> 804aa3b8
    };
    DEPARTMENTS.unshift(newDepartment);
    return newDepartment;
};

<<<<<<< HEAD
// --- USER FUNCTIONS ---
export const getUsers = async (): Promise<User[]> => {
    await usersLoadPromise;
    return [...USERS];
};

export const getUserById = async (id: string): Promise<User | undefined> => {
    await usersLoadPromise;
    return USERS.find(u => u.id === id);
};

export const getManagers = async (): Promise<User[]> => {
    await usersLoadPromise;
    return USERS.filter(u => u.role === UserRole.MANAGER);
};


// --- ONBOARDING DATA ---
let ONBOARDING_SUBMISSIONS: OnboardingSubmission[] = [
    {
        id: 'sub-1',
        submissionDate: new Date(Date.now() - 1000 * 60 * 60 * 24 * 3).toISOString(),
        email: 'new.intern@university.edu',
        fullName: 'Alex Ray',
        guardianName: 'John Ray',
        dateOfBirth: '2003-05-12T00:00:00.000Z',
        gender: 'Male',
        phone: '123-456-7890',
        altPhone: '098-765-4321',
        address: '456 University Ave, College Town, USA 12345',
        addressProof: 'address_proof.pdf',
        govtId: '1234 5678 9012',
        collegeName: 'State University of Technology',
        gradYear: 2026,
        cgpa: '8.8 / 10',
        collegeCertificates: 'transcript.pdf',
        collegeId: 'college_id.jpg',
        photo: 'profile_pic.png',
        signature: 'Alex Ray',
        workTime: '10:00',
        meetingTime: '14:00',
        declaration: true,
        languagesKnown: ['English', 'Hindi'],
        status: OnboardingStatus.PENDING_REVIEW,
    }
];

export const DEFAULT_ONBOARDING_STEPS: string[] = [
    'Review Application',
    'Verify Documents',
    'Background Check',
    'Send Offer Letter',
    'Prepare Welcome Kit',
    'Assign Manager & Team',
    'Setup IT Accounts',
];


// --- TASK FUNCTIONS ---
export const getTasks = async (): Promise<Task[]> => {
    await tasksLoadPromise;
    return [...TASKS];
};

export const getTasksByProject = async (projectId: string): Promise<Task[]> => {
    await tasksLoadPromise;
    return TASKS.filter(t => t.projectId === projectId);
};

export const getTasksByTeam = async (teamMemberIds: string[]): Promise<Task[]> => {
    await tasksLoadPromise;
=======
export const updateDepartment = (departmentId: string, updates: Partial<Department>): Department | undefined => {
    console.log('🔄 Attempting to update department:', { id: departmentId, updates });
    
    // First try to find by exact ID match
    let index = DEPARTMENTS.findIndex(d => d.id === departmentId);
    
    // If not found by ID, try to find by name (for API-generated departments)
    if (index === -1 && updates.name) {
        index = DEPARTMENTS.findIndex(d => d.name === updates.name);
        console.log('🔍 Department not found by ID, searching by name:', updates.name, 'Found index:', index);
=======
let ONBOARDING_SUBMISSIONS: OnboardingSubmission[] = [
    {
        id: 'sub-1', submissionDate: new Date(Date.now() - 1000 * 60 * 60 * 24 * 3).toISOString(), email: 'new.intern@university.edu', fullName: 'Alex Ray', guardianName: 'John Ray', dateOfBirth: '2003-05-12T00:00:00.000Z', gender: 'Male', phone: '123-456-7890', altPhone: '098-765-4321', address: '456 University Ave, College Town, USA 12345', addressProof: 'address_proof.pdf', govtId: '1234 5678 9012', collegeName: 'State University of Technology', gradYear: 2026, cgpa: '8.8 / 10', collegeCertificates: 'transcript.pdf', collegeId: 'college_id.jpg', photo: 'profile_pic.png', signature: 'Alex Ray', workTime: '10:00', meetingTime: '14:00', declaration: true, languagesKnown: ['English', 'Hindi'], status: OnboardingStatus.PENDING_REVIEW,
>>>>>>> origin/main
    }
];
export const DEFAULT_ONBOARDING_STEPS: string[] = [ 'Review Application', 'Verify Documents', 'Background Check', 'Send Offer Letter', 'Prepare Welcome Kit', 'Assign Manager & Team', 'Setup IT Accounts', ];

const today = new Date();
const year = today.getFullYear();
const month = (today.getMonth() + 1).toString().padStart(2, '0');
const ATTENDANCE_DATA: Record<string, string[]> = {
    [`${year}-${month}-01`]: ['3', '4', '5', '6'], [`${year}-${month}-02`]: ['3', '4', '7'], [`${year}-${month}-03`]: ['3', '4', '5', '6', '7'],
};

// --- API BASED DATA SERVICE ---

// Helper to add auth token to requests
const authenticatedFetch = async (url: string, options: RequestInit = {}) => {
    const token = localStorage.getItem('ets_token');
    const headers = new Headers(options.headers || {});
    if (!headers.has('Content-Type')) {
        headers.set('Content-Type', 'application/json');
    }
    if (token) {
        // AWS API Gateway custom authorizers often look for a token in the 'Authorization' header.
        headers.set('Authorization', token);
    }
    return fetch(url, { ...options, headers });
};


// Helper to parse AWS API Gateway responses
const parseApiResponse = async (response: Response) => {
    if (!response.ok) {
        const errorText = await response.text();
        throw new Error(`API request failed: ${response.status} ${response.statusText} - ${errorText}`);
    }
    const data = await response.json();
    if (typeof data.body === 'string') {
        try {
            return JSON.parse(data.body);
        } catch (e) {
            console.error("Failed to parse API response body:", e);
            throw new Error("Invalid JSON in API response body.");
        }
    }
    return data;
};

// Helper to robustly extract an array from a potentially nested API response.
const extractArrayFromApiResponse = (data: any, primaryKey: string): any[] => {
    if (Array.isArray(data)) {
        return data;
    }
    if (data && typeof data === 'object') {
        const possibleKeys = [primaryKey, primaryKey.toLowerCase(), 'Items', 'items', 'data', 'body'];
        for (const key of possibleKeys) {
            if (Array.isArray(data[key])) {
                return data[key];
            }
        }
        // Fallback: find first array property in the object
        const arrayValue = Object.values(data).find(value => Array.isArray(value));
        if (arrayValue && Array.isArray(arrayValue)) {
            return arrayValue;
        }
    }
    console.warn(`Could not extract array from API response for key "${primaryKey}". Response was:`, data);
    return []; // Return empty array to prevent crashes
}


// Caching mechanism
let cachedTasks: Task[] | null = null;
let cachedProjects: Project[] | null = null;
let cachedDepartments: Department[] | null = null;
let cachedAllUsers: User[] | null = null;

// Helper to map API user to frontend User
const mapApiUserToUser = (apiUser: any): User => {
    const roleString = apiUser.role || 'employee';
    const role = (roleString.charAt(0).toUpperCase() + roleString.slice(1).toLowerCase()) as UserRole;
    if (!Object.values(UserRole).includes(role)) {
        console.warn(`Invalid role "${apiUser.role}" for user ${apiUser.name}. Defaulting to Employee.`);
    }
    return {
        id: apiUser.id,
        name: apiUser.name,
        email: apiUser.email,
        role: Object.values(UserRole).includes(role) ? role : UserRole.EMPLOYEE,
        companyId: apiUser.companyId,
        managerId: apiUser.managerId,
        departmentIds: apiUser.departmentIds || [],
        jobTitle: apiUser.jobTitle,
        status: apiUser.status || 'Offline',
        joinedDate: apiUser.joinedDate || new Date().toISOString(),
        skills: apiUser.skills || [],
        stats: { completedTasks: 0, inProgressTasks: 0, efficiency: 0, totalHours: 0, workload: 'Light' }, // Default stats
        rating: apiUser.rating,
        personalDetails: apiUser.personalDetails,
        contactNumber: apiUser.contactNumber,
        address: apiUser.address,
        familyMembers: apiUser.familyMembers,
        education: apiUser.education,
        compensation: apiUser.compensation,
        documents: apiUser.documents,
    };
};

export const getAllUsersFromApi = async (): Promise<User[]> => {
    if (cachedAllUsers) return cachedAllUsers;

    const response = await authenticatedFetch('https://uvg7wq8e5a.execute-api.ap-south-1.amazonaws.com/dev/users');
    const data = await parseApiResponse(response);
    const usersFromApi = extractArrayFromApiResponse(data, 'users');
    
<<<<<<< HEAD
    if (index > -1) {
        const originalDept = DEPARTMENTS[index];
        // Preserve timestamp and createdAt if not provided in updates
        const timestamp = updates.timestamp || originalDept.timestamp || new Date().toISOString();
        const createdAt = updates.createdAt || originalDept.createdAt || new Date().toISOString();
        DEPARTMENTS[index] = { ...originalDept, ...updates, timestamp, createdAt } as Department;
        console.log('✅ Successfully updated department:', DEPARTMENTS[index]);
        return DEPARTMENTS[index];
    } else {
        // If department doesn't exist locally, add it
        console.log('⚠️ Department not found in local storage, creating new entry');
        const newDepartment: Department = {
            id: departmentId,
            name: updates.name || 'Unknown Department',
            companyIds: updates.companyIds || [],
            timestamp: updates.timestamp || new Date().toISOString(),
            createdAt: updates.createdAt || new Date().toISOString() // Add createdAt property
        };
        DEPARTMENTS.push(newDepartment);
        console.log('✅ Created new department in local storage:', newDepartment);
        return newDepartment;
=======
    cachedAllUsers = usersFromApi.map(mapApiUserToUser);
    return cachedAllUsers;
};

export const getUserByIdFromApi = async (userId: string): Promise<User | undefined> => {
    const allUsers = await getAllUsersFromApi();
    return allUsers.find(u => u.id === userId);
};

// --- EMPLOYEES from API ---
export const getEmployeesFromApi = async (): Promise<User[]> => {
    const allUsers = await getAllUsersFromApi();
    return allUsers.filter(user => user.role === UserRole.EMPLOYEE);
};


// --- TASKS ---
/**
 * Maps an API status string to the application's TaskStatus enum.
 * This is designed to be flexible and handle variations in the API response.
 * @param apiStatus The status string from the API (e.g., "In Progress", "in-progress", "todo").
 * @returns The corresponding TaskStatus enum value.
 */
const mapApiStatusToTaskStatus = (apiStatus?: string): TaskStatus => {
    if (!apiStatus) return TaskStatus.TODO;
    
    // Normalize by removing spaces and hyphens, and converting to lowercase.
    const normalized = apiStatus.toLowerCase().replace(/[\s-]+/g, '');

    if (normalized.includes('inprogress')) return TaskStatus.IN_PROGRESS;
    if (normalized.includes('onhold')) return TaskStatus.ON_HOLD;
    if (normalized.includes('completed')) return TaskStatus.COMPLETED;
    if (normalized.includes('todo')) return TaskStatus.TODO;
    
    console.warn(`Unknown task status from API: "${apiStatus}". Defaulting to To-Do.`);
    return TaskStatus.TODO;
};

/**
 * Fetches all tasks from the API.
 * This implementation is robustly designed to handle various AWS API Gateway response formats.
 */
export const getAllTasks = async (): Promise<Task[]> => {
    // Return cached tasks if available to improve performance and avoid redundant API calls.
    if (cachedTasks) return cachedTasks;

    try {
        // Use a standard fetch for this public endpoint to avoid potential header issues.
        const response = await fetch('https://3f4ycega6h.execute-api.ap-south-1.amazonaws.com/dev/get-tasks');

        if (!response.ok) {
            const errorText = await response.text();
            console.error("Task API Error Response:", errorText);
            throw new Error(`API request for tasks failed: ${response.status} ${response.statusText}`);
        }

        const responseData = await response.json();
        
        let tasksFromApi: any[];

        // Handle different possible response structures from AWS API Gateway.
        if (responseData.body && typeof responseData.body === 'string') {
            // Case 1: Body is a stringified JSON array.
            tasksFromApi = JSON.parse(responseData.body);
        } else if (Array.isArray(responseData.body)) {
            // Case 2: Body is already a JSON array.
            tasksFromApi = responseData.body;
        } else if (Array.isArray(responseData)) {
            // Case 3: The entire response is the JSON array.
            tasksFromApi = responseData;
        } else if (responseData.Tasks && Array.isArray(responseData.Tasks)) {
             // Case 4: The response is an object with a "Tasks" key
            tasksFromApi = responseData.Tasks;
        } else {
            // Fallback: Try to find any array within the response object.
            tasksFromApi = extractArrayFromApiResponse(responseData, 'Tasks');
        }

        if (!Array.isArray(tasksFromApi)) {
            console.error("Final processed task data is not an array:", tasksFromApi);
            return []; // Return an empty array to prevent crashes.
        }
        
        // Map the raw API task objects to the application's Task type.
        cachedTasks = tasksFromApi.map((task: any): Task => ({
            id: task.id,
            name: task.title,
            description: task.description,
            dueDate: task.due_date,
            projectId: task.project,
            assigneeId: task.assign_to,
            assign_by: task.assign_by,
            status: mapApiStatusToTaskStatus(task.status),
            priority: task.priority,
            estimatedTime: task.est_time ? parseInt(task.est_time, 10) : undefined,
        }));
        
        return cachedTasks;

    } catch (error) {
        console.error("A critical error occurred while fetching tasks:", error);
        return []; // Return an empty array on failure to prevent the app from crashing.
>>>>>>> origin/main
    }
};


export const createTask = async (taskData: any): Promise<Task> => {
    const response = await authenticatedFetch('https://3f4ycega6h.execute-api.ap-south-1.amazonaws.com/dev/add-task', {
        method: 'POST',
        body: JSON.stringify(taskData)
    });
    if (!response.ok) {
        const errorData = await response.json();
        throw new Error(errorData.message || 'Failed to create task.');
    }
    
    // Invalidate cache
    cachedTasks = null;
    const responseData = await response.json();
    const createdTaskData = responseData.Task.Item;

    const newTask: Task = {
        id: createdTaskData.id,
        name: createdTaskData.title,
        description: createdTaskData.description,
        dueDate: createdTaskData.due_date,
        projectId: createdTaskData.project,
        assigneeId: createdTaskData.assign_to,
        assign_by: createdTaskData.assign_by,
        status: createdTaskData.status,
        priority: createdTaskData.priority,
        estimatedTime: createdTaskData.est_time ? parseInt(createdTaskData.est_time, 10) : undefined,
    };
    
    return newTask;
};

export const getTaskById = async (id: string): Promise<Task | undefined> => {
    const tasks = await getAllTasks();
    return tasks.find(t => t.id === id);
};

export const getTasksByProject = async (projectId: string): Promise<Task[]> => {
    const tasks = await getAllTasks();
    return tasks.filter(t => t.projectId === projectId);
};

export const getTasksByTeam = async (teamMemberIds: string[]): Promise<Task[]> => {
    const tasks = await getAllTasks();
>>>>>>> 804aa3b8
    const teamSet = new Set(teamMemberIds);
    return tasks.filter(t => (t.assigneeId && teamSet.has(t.assigneeId)));
};

export const getTasksByAssignee = async (assigneeId: string): Promise<Task[]> => {
<<<<<<< HEAD
    await tasksLoadPromise;
    return TASKS.filter(t => t.assigneeId === assigneeId);
};

export const getTaskById = async (taskId: string): Promise<Task | undefined> => {
    await tasksLoadPromise;
    return TASKS.find(t => t.id === taskId);
};

export const createTask = async (taskData: Omit<Task, 'id'>): Promise<Task> => {
    await tasksLoadPromise;
    const newTask: Task = {
        id: uuidv4(),
        ...taskData,
    };

    try {
        console.log(`[DataService] Attempting to create task via API at ${CREATE_TASK_API_URL}`);
        const token = AuthService.getToken(); // Get token
        const apiPayload = {
            ...newTask,
            title: newTask.name,
            due_date: newTask.dueDate,
            project: newTask.projectId,
            assign_to: newTask.assigneeId,
            department: newTask.category,
            est_time: newTask.estimatedTime,
            creatorId: newTask.creatorId,
            status: newTask.status
        };

        const response = await fetch(CREATE_TASK_API_URL, {
            method: 'POST',
            headers: {
                'Content-Type': 'application/json',
                ...(token && { 'Authorization': `Bearer ${token}` })
            },
            body: JSON.stringify(apiPayload),
        });
        const apiResponseData = await parseApiResponse(response);
        if (apiResponseData && (apiResponseData.id || apiResponseData._id)) {
            newTask.id = apiResponseData.id || apiResponseData._id;
        }
    } catch (error) {
        console.error(`[DataService] Failed to create task via API:`, error);
=======
    const tasks = await getAllTasks();
    return tasks.filter(t => t.assigneeId === assigneeId);
};

export const updateTask = async (taskId: string, updates: { status?: TaskStatus; assigneeId?: string | undefined }, currentUserId: string): Promise<Task> => {
    const payload: { currentUserId: string; status?: TaskStatus; assign_to?: string } = {
        currentUserId: currentUserId,
    };
    if (updates.status) {
        payload.status = updates.status;
    }
    if (updates.hasOwnProperty('assigneeId')) {
        payload.assign_to = updates.assigneeId || '';
    }

    const endpointUrl = `https://3f4ycega6h.execute-api.ap-south-1.amazonaws.com/dev/edit-task/${taskId}`;

    const response = await authenticatedFetch(endpointUrl, {
        method: 'PUT',
        body: JSON.stringify(payload)
    });

    if (!response.ok) {
        let errorMessage = 'Failed to update task.';
        try {
            const errorBody = await response.text();
            const errorJson = JSON.parse(errorBody);
            errorMessage = errorJson.message || errorBody;
        } catch (e) {
            // The response was not JSON, which is fine. The text itself might be the error.
        }
        throw new Error(errorMessage);
    }
    
    cachedTasks = null; // Invalidate cache to force a refresh on next load
    
    const responseData = await response.json();
    const updatedTaskData = responseData.Task;

    const mappedTask: Task = {
        id: updatedTaskData.id,
        name: updatedTaskData.title,
        description: updatedTaskData.description,
        dueDate: updatedTaskData.due_date,
        projectId: updatedTaskData.project,
        assigneeId: updatedTaskData.assign_to,
        assign_by: updatedTaskData.assign_by,
        status: updatedTaskData.status,
        priority: updatedTaskData.priority,
        estimatedTime: updatedTaskData.est_time ? parseInt(updatedTaskData.est_time, 10) : undefined,
        notes: updatedTaskData.notes,
        dependency: updatedTaskData.dependency,
        dependencyLogs: updatedTaskData.dependencyLogs,
        tags: updatedTaskData.tags,
        category: updatedTaskData.category
    };

    return mappedTask;
};

// Optimistic local update for data not handled by the API, e.g., notes.
export const updateTaskLocally = (taskId: string, updates: Partial<Task>): Task | undefined => {
    if (cachedTasks) {
        const taskIndex = cachedTasks.findIndex(t => t.id === taskId);
        if (taskIndex > -1) {
            cachedTasks[taskIndex] = { ...cachedTasks[taskIndex], ...updates };
            return cachedTasks[taskIndex];
        }
>>>>>>> 804aa3b8
    }

<<<<<<< HEAD
    TASKS.unshift(newTask);
    return newTask;
};

export const updateTask = async (taskId: string, updates: Partial<Task>): Promise<Task | undefined> => {
    await tasksLoadPromise;
    const taskIndex = TASKS.findIndex(t => t.id === taskId);
    const existingTask = taskIndex > -1 ? TASKS[taskIndex] : undefined;

    if (!existingTask) {
        console.warn(`[DataService] updateTask(${taskId}): Task not found in local cache. Attempting API update directly.`);
    }

    const apiPayload: any = {
        ...updates,
        id: taskId,
        title: updates.name,
        due_date: updates.dueDate,
        project: updates.projectId,
        assign_to: updates.assigneeId,
        department: updates.category,
        est_time: updates.estimatedTime,
    };

    Object.keys(apiPayload).forEach(key => {
        if (apiPayload[key] === undefined) {
            delete apiPayload[key];
        }
    });

    try {
        console.log(`[DataService] Attempting to update task ${taskId} via API at ${UPDATE_TASK_API_URL}/${taskId}`);
        const token = AuthService.getToken(); // Get token
        const response = await fetch(`${UPDATE_TASK_API_URL}/${taskId}`, { // Assuming API expects ID in path
            method: 'PUT', // Or 'PATCH'
            headers: {
                'Content-Type': 'application/json',
                ...(token && { 'Authorization': `Bearer ${token}` })
            },
            body: JSON.stringify(apiPayload),
        });
        const apiResponseData = await parseApiResponse(response);

        if (taskIndex > -1) {
            TASKS[taskIndex] = { ...TASKS[taskIndex], ...updates };
            return TASKS[taskIndex];
        } else {
             console.warn(`[DataService] Task ${taskId} updated on API, but not found in local cache. Adding/Updating from API response.`);
             if (apiResponseData && (apiResponseData.id || apiResponseData._id)) {
                const updatedTaskFromApi: Task = {
                    id: String(apiResponseData.id || apiResponseData._id),
                    name: apiResponseData.title,
                    description: apiResponseData.description || '',
                    dueDate: apiResponseData.due_date || apiResponseData.deadline || '',
                    projectId: String(apiResponseData.project || apiResponseData.project_id || ''),
                    assigneeId: String(apiResponseData.assign_to || apiResponseData.assignee_id || '') || undefined,
                    creatorId: String(apiResponseData.creatorId || apiResponseData.creator_id || '1'),
                    status: apiResponseData.status || TaskStatus.TODO,
                    category: apiResponseData.department || 'General',
                    priority: apiResponseData.priority || 'medium',
                    tags: apiResponseData.tags || [],
                    notes: apiResponseData.notes || [],
                    estimatedTime: apiResponseData.est_time ? Number(apiResponseData.est_time) : undefined,
                    dependency: apiResponseData.dependency,
                    dependencyLogs: apiResponseData.dependencyLogs || [],
                };
                const existingTaskIndexInTasks = TASKS.findIndex(t => t.id === updatedTaskFromApi.id);
                if (existingTaskIndexInTasks === -1) {
                    TASKS.push(updatedTaskFromApi);
                } else {
                    TASKS[existingTaskIndexInTasks] = updatedTaskFromApi;
                }
                return updatedTaskFromApi;
            }
            return undefined;
=======

export const deleteTask = async (taskId: string, currentUserId: string): Promise<void> => {
    const response = await authenticatedFetch(`https://3f4ycega6h.execute-api.ap-south-1.amazonaws.com/dev/delete-task/${taskId}`, {
        method: 'POST',
        body: JSON.stringify({ currentUserId: currentUserId })
    });

    if (!response.ok) {
        let errorMessage = 'Failed to delete task.';
        try {
            const errorBody = await response.json();
            errorMessage = errorBody.message || JSON.stringify(errorBody);
        } catch (e) {
             const errorText = await response.text();
             errorMessage = errorText || `Request failed with status ${response.status}`;
        }
        throw new Error(errorMessage);
    }
    
    // Invalidate cache
    cachedTasks = null;
};


// --- PROJECTS ---
export const getAllProjects = async (): Promise<Project[]> => {
    if (cachedProjects) return cachedProjects;
    const response = await authenticatedFetch('https://zmpxbvjnrf.execute-api.ap-south-1.amazonaws.com/get/get-projects');
    const data = await parseApiResponse(response);
    const projectsFromApi = extractArrayFromApiResponse(data, 'projects');
    cachedProjects = projectsFromApi.map((proj: any): Project => ({
        id: proj.id,
        name: proj.name,
        description: proj.description,
        managerId: proj.manager_id,
        departmentIds: Array.isArray(proj.department_ids) ? proj.department_ids : [],
        deadline: proj.deadline,
        priority: proj.priority,
        estimatedTime: proj.estimated_time ? parseInt(proj.estimated_time, 10) : undefined,
        companyId: proj.company_id || 'comp-1',
        roadmap: proj.roadmap || [],
    }));
    return cachedProjects;
};

export const getProjectById = async (id: string): Promise<Project | undefined> => {
    const projects = await getAllProjects();
    return projects.find(p => p.id === id);
};

export const getProjectsByManager = async (managerId: string): Promise<Project[]> => {
    const projects = await getAllProjects();
    return projects.filter(p => p.managerId === managerId);
};

export const getProjectsByCompany = async (companyId: string): Promise<Project[]> => {
    const projects = await getAllProjects();
    return projects.filter(p => p.companyId === companyId);
};

export const getProjectsByDepartment = async (departmentId: string): Promise<Project[]> => {
    const projects = await getAllProjects();
    return projects.filter(p => p.departmentIds.includes(departmentId));
};

export const createProject = (projectData: Omit<Project, 'id'>): Project => {
    // Optimistic update as no API provided
    const newProject: Project = { ...projectData, id: `proj-${Date.now()}`};
    if (cachedProjects) {
        cachedProjects.unshift(newProject);
    } else {
        cachedProjects = [newProject];
    }
    return newProject;
};

export const updateProject = (projectId: string, updates: Partial<Project>): Project | undefined => {
    // Optimistic update
    if (cachedProjects) {
        const projectIndex = cachedProjects.findIndex(p => p.id === projectId);
        if (projectIndex > -1) {
            cachedProjects[projectIndex] = { ...cachedProjects[projectIndex], ...updates };
            return cachedProjects[projectIndex];
        }
    }
    return undefined;
};


// --- DEPARTMENTS ---
export const getDepartments = async (): Promise<Department[]> => {
    if (cachedDepartments) return cachedDepartments;
    const response = await authenticatedFetch('https://pp02swd0a8.execute-api.ap-south-1.amazonaws.com/prod/');
    const data = await parseApiResponse(response);
    const departmentsFromApi = extractArrayFromApiResponse(data, 'departments');
    cachedDepartments = departmentsFromApi.map((dept: any): Department => ({
        id: dept.id,
        name: dept.name,
        companyId: dept.company_id || 'comp-1',
    }));
    return cachedDepartments;
};

export const getDepartmentById = async (id: string): Promise<Department | undefined> => {
    const depts = await getDepartments();
    return depts.find(d => d.id === id);
};

export const createDepartment = (name: string, companyId: string): Department => {
    // Optimistic update
    const newDepartment: Department = { id: `dept-${Date.now()}`, name, companyId };
    if (cachedDepartments) {
        cachedDepartments.unshift(newDepartment);
    } else {
        cachedDepartments = [newDepartment];
    }
    return newDepartment;
};

// --- MOCKED FUNCTIONS ---
export const getCompanies = (): Company[] => [...COMPANIES];
export const getCompanyById = (id: string): Company | undefined => COMPANIES.find(c => c.id === id);
export const createCompany = (name: string, ownerId: string): Company => {
    const newCompany: Company = { id: `comp-${Date.now()}`, name, ownerId, createdAt: new Date().toISOString() };
    COMPANIES.unshift(newCompany);
    return newCompany;
};
export const getAttendanceByDate = (date: string): string[] => ATTENDANCE_DATA[date] || [];
export const getAttendanceForUserByMonth = (userId: string, year: number, month: number): string[] => {
    const monthString = (month + 1).toString().padStart(2, '0');
    const presentDates: string[] = [];
    for (const date in ATTENDANCE_DATA) {
        if (date.startsWith(`${year}-${monthString}`) && ATTENDANCE_DATA[date].includes(userId)) {
            presentDates.push(date);
>>>>>>> 804aa3b8
        }
    } catch (error) {
        console.error(`[DataService] Failed to update task ${taskId} via API:`, error);
        throw error;
    }
};
<<<<<<< HEAD

export const deleteTask = async (taskId: string): Promise<void> => {
    try {
        console.log(`[DataService] Attempting to delete task ${taskId} via API at ${DELETE_TASK_API_URL}/${taskId}`);
        const token = AuthService.getToken(); // Get token
        const response = await fetch(`${DELETE_TASK_API_URL}/${taskId}`, {
            method: 'DELETE',
            headers: {
                ...(token && { 'Authorization': `Bearer ${token}` })
            }
        });
        await parseApiResponse(response);
    } catch (error) {
        console.error(`[DataService] Failed to delete task ${taskId} via API:`, error);
        throw error;
    }
    await tasksLoadPromise;
    TASKS = TASKS.filter(t => t.id !== taskId);
};


// --- ONBOARDING FUNCTIONS ---
export const getOnboardingSubmissions = (): OnboardingSubmission[] => {
    // Assuming ONBOARDING_SUBMISSIONS is initialized elsewhere or is always available
    // If it relies on an async fetch like projects, you'd need an initializeOnboarding function and a promise.
    return [...ONBOARDING_SUBMISSIONS].sort((a,b) => new Date(b.submissionDate).getTime() - new Date(a.submissionDate).getTime());
};

export const getOnboardingSubmissionById = (id: string): OnboardingSubmission | undefined => {
    return ONBOARDING_SUBMISSIONS.find(s => s.id === id);
};

export const createOnboardingSubmission = (data: Omit<OnboardingSubmission, 'id' | 'submissionDate' | 'status' | 'steps'>): OnboardingSubmission => {
    const newSubmission: OnboardingSubmission = {
        id: uuidv4(),
        submissionDate: new Date().toISOString(),
        status: OnboardingStatus.PENDING_REVIEW,
        ...data,
    };
=======
export const isUserOnline = (userId: string) => ONLINE_USERS.has(userId);
export const getConversationsForUser = (userId: string): ChatConversation[] => CONVERSATIONS.filter(c => c.participantIds.includes(userId)).sort((a,b) => {
    const timeA = a.lastMessage ? new Date(a.lastMessage.timestamp).getTime() : 0;
    const timeB = b.lastMessage ? new Date(b.lastMessage.timestamp).getTime() : 0;
    return timeB - timeA;
});
export const getMessagesForConversation = (conversationId: string): ChatMessage[] => MESSAGES.filter(m => m.conversationId === conversationId).sort((a,b) => new Date(a.timestamp).getTime() - new Date(b.timestamp).getTime());
export const sendMessage = (conversationId: string, senderId: string, text: string): ChatMessage => {
    const newMessage: ChatMessage = { id: `msg-${Date.now()}`, conversationId, senderId, text, timestamp: new Date().toISOString() };
    MESSAGES.push(newMessage);
    const convIndex = CONVERSATIONS.findIndex(c => c.id === conversationId);
    if (convIndex > -1) CONVERSATIONS[convIndex].lastMessage = newMessage;
    return newMessage;
};
export const createGroup = (groupName: string, memberIds: string[], creatorId: string): ChatConversation => {
    const newGroup: ChatConversation = { id: `conv-${Date.now()}`, type: 'group', name: groupName, participantIds: [...new Set([creatorId, ...memberIds])], adminIds: [creatorId] };
    CONVERSATIONS.unshift(newGroup);
    return newGroup;
};
export const getOrCreateDirectConversation = (userId1: string, userId2: string): ChatConversation => {
    const existing = CONVERSATIONS.find(c => c.type === 'direct' && c.participantIds.length === 2 && c.participantIds.includes(userId1) && c.participantIds.includes(userId2));
    if (existing) return existing;
    const newDM: ChatConversation = { id: `conv-${Date.now()}`, type: 'direct', participantIds: [userId1, userId2] };
    CONVERSATIONS.unshift(newDM);
    return newDM;
};
export const getOnboardingSubmissions = (): OnboardingSubmission[] => [...ONBOARDING_SUBMISSIONS].sort((a,b) => new Date(b.submissionDate).getTime() - new Date(a.submissionDate).getTime());
export const getOnboardingSubmissionById = (id: string): OnboardingSubmission | undefined => ONBOARDING_SUBMISSIONS.find(s => s.id === id);
export const createOnboardingSubmission = (data: Omit<OnboardingSubmission, 'id' | 'submissionDate' | 'status' | 'steps'>): OnboardingSubmission => {
    const newSubmission: OnboardingSubmission = { id: `sub-${Date.now()}`, submissionDate: new Date().toISOString(), status: OnboardingStatus.PENDING_REVIEW, ...data };
>>>>>>> 804aa3b8
    ONBOARDING_SUBMISSIONS.unshift(newSubmission);
    return newSubmission;
};
export const updateOnboardingSubmission = (submissionId: string, updates: Partial<OnboardingSubmission>): OnboardingSubmission | undefined => {
    const subIndex = ONBOARDING_SUBMISSIONS.findIndex(s => s.id === submissionId);
    if (subIndex > -1) {
        ONBOARDING_SUBMISSIONS[subIndex] = { ...ONBOARDING_SUBMISSIONS[subIndex], ...updates };
        return ONBOARDING_SUBMISSIONS[subIndex];
    }
    return undefined;
};
// Add placeholder for other functions if they exist in the original file
export const getNoteById = (id: string): Note | undefined => {
    return undefined;
}
export const getDependencyLogById = (id: string): DependencyLog | undefined => {
    return undefined;
}
export const getMilestoneById = (id: string): MilestoneStatus | undefined => {
    return undefined;
}<|MERGE_RESOLUTION|>--- conflicted
+++ resolved
@@ -1,7 +1,5 @@
-<<<<<<< HEAD
 import { Project, Task, TaskStatus, ChatConversation, ChatMessage, Department, Note, DependencyLog, MilestoneStatus, OnboardingSubmission, OnboardingStatus, OnboardingStep, OnboardingStepStatus, Company, User, UserRole } from '../types';
-//  import { v4 as uuidv4 } from 'uuid'
-import {v4 as uuidv4} from 'uuid';
+import { v4 as uuidv4 } from 'uuid';
 import * as AuthService from './authService'; // Assuming AuthService is available for token
 
 // Helper to parse API Gateway responses
@@ -108,14 +106,14 @@
 
 // --- DEPARTMENTS ---
 let DEPARTMENTS: Department[] = [
-    { id: 'dept-1', name: 'Administration', companyId: 'comp-1' },
-    { id: 'dept-2', name: 'Finance & Accounting', companyId: 'comp-1' },
-    { id: 'dept-3', name: 'Human Resources (HR)', companyId: 'comp-1' },
-    { id: 'dept-4', name: 'Operations', companyId: 'comp-1' },
-    { id: 'dept-5', name: 'Marketing', companyId: 'comp-1' },
-    { id: 'dept-6', name: 'Sales', companyId: 'comp-1' },
-    { id: 'dept-7', name: 'Information Technology (IT)', companyId: 'comp-1' },
-    { id: 'dept-8', name: 'Customer Service', companyId: 'comp-1' },
+    { id: 'dept-1', name: 'Administration', companyIds: ['comp-1'] },
+    { id: 'dept-2', name: 'Finance & Accounting', companyIds: ['comp-1'] },
+    { id: 'dept-3', name: 'Human Resources (HR)', companyIds: ['comp-1'] },
+    { id: 'dept-4', name: 'Operations', companyIds: ['comp-1'] },
+    { id: 'dept-5', name: 'Marketing', companyIds: ['comp-1'] },
+    { id: 'dept-6', name: 'Sales', companyIds: ['comp-1'] },
+    { id: 'dept-7', name: 'Information Technology (IT)', companyIds: ['comp-1'] },
+    { id: 'dept-8', name: 'Customer Service', companyIds: ['comp-1'] },
 ];
 
 const DEPARTMENTS_API_URL = 'https://pp02swd0a8.execute-api.ap-south-1.amazonaws.com/prod';
@@ -145,9 +143,9 @@
                 .map(item => ({
                     id: item.id || item._id || uuidv4(),
                     name: item.name,
-                    companyId: item.companyId || item.company_id || 'comp-1',
+                    companyIds: item.companyIds || item.company_ids || ['comp-1'], // Changed to companyIds array
                 }))
-                .filter(dept => dept.name && dept.id && dept.companyId);
+                .filter(dept => dept.name && dept.id && dept.companyIds);
 
             if (fetchedDepartments.length > 0) {
                 console.log(`[DataService] Departments successfully fetched. Total: ${fetchedDepartments.length}`);
@@ -429,7 +427,7 @@
     // --- API Call for creating a project ---
     try {
         console.log(`[DataService] Attempting to create project via API at ${CREATE_PROJECT_API_URL}`);
-        const token = AuthService.getToken(); // Get token
+        const token = AuthService.getToken(); // Get token from AuthService
         const response = await fetch(CREATE_PROJECT_API_URL, {
             method: 'POST',
             headers: {
@@ -460,7 +458,7 @@
     // --- API Call for deleting a project ---
     try {
         console.log(`[DataService] Attempting to delete project ${projectId} via API at ${DELETE_PROJECT_API_URL}`); // URL without ID placeholder
-        const token = AuthService.getToken(); // Get token
+        const token = AuthService.getToken(); // Get token from AuthService
         const deletePayload = { id: projectId }; // Assuming backend expects ID in body for DELETE
 
         const response = await fetch(DELETE_PROJECT_API_URL, {
@@ -688,18 +686,9 @@
     }
     return presentDates;
 };
-=======
-
-
-import { Project, Task, TaskStatus, ChatConversation, ChatMessage, Department, Note, DependencyLog, MilestoneStatus, OnboardingSubmission, OnboardingStatus, OnboardingStep, Company, User, UserRole } from '../types';
-
-// --- MOCK DATA FOR MODULES WITHOUT PROVIDED APIs ---
-// Companies, Chat, and Onboarding data remains mocked as no APIs were specified for them.
-let COMPANIES: Company[] = [
-    { id: 'comp-1', name: 'Innovate Inc.', ownerId: '1', createdAt: '2023-01-01T00:00:00.000Z' }
-];
->>>>>>> 804aa3b8
-
+
+
+// --- CHAT DATA ---
 let CONVERSATIONS: ChatConversation[] = [
     { id: 'conv-1', type: 'group', name: 'Project Marketing', participantIds: ['2', '3', '4', '5'], adminIds: ['2'] },
     { id: 'conv-2', type: 'group', name: 'Website Dev Team', participantIds: ['2', '4', '5', '6'], adminIds: ['2'] },
@@ -711,19 +700,19 @@
     { id: 'msg-1', conversationId: 'conv-1', senderId: '2', text: 'Hey team, let\'s sync up on the Q3 campaign status.', timestamp: new Date(Date.now() - 1000 * 60 * 60 * 2).toISOString() },
     { id: 'msg-2', conversationId: 'conv-1', senderId: '3', text: 'Sounds good. My ad copy drafts are ready for review.', timestamp: new Date(Date.now() - 1000 * 60 * 60 * 1.5).toISOString() },
     { id: 'msg-3', conversationId: 'conv-1', senderId: '4', text: 'I\'ve uploaded the first batch of social media assets to the drive.', timestamp: new Date(Date.now() - 1000 * 60 * 55).toISOString() },
+    { id: 'msg-4', conversationId: 'conv-3', senderId: '1', text: 'Can I get a high-level overview of the Mobile App V2 progress?', timestamp: new Date(Date.now() - 1000 * 60 * 30).toISOString() },
+    { id: 'msg-5', conversationId: 'conv-4', senderId: '2', text: 'How are you doing with the campaign brief task?', timestamp: new Date(Date.now() - 1000 * 60 * 10).toISOString() },
+    { id: 'msg-6', conversationId: 'conv-4', senderId: '3', text: 'It\'s completed! I marked it in the system.', timestamp: new Date(Date.now() - 1000 * 60 * 8).toISOString() },
 ];
-<<<<<<< HEAD
-
-=======
->>>>>>> 804aa3b8
+
 CONVERSATIONS.forEach(c => {
     const conversationMessages = MESSAGES.filter(m => m.conversationId === c.id).sort((a,b) => new Date(b.timestamp).getTime() - new Date(a.timestamp).getTime());
     c.lastMessage = conversationMessages[0];
 });
 
 const ONLINE_USERS = new Set(['1', '3', '4', '6']);
-
-<<<<<<< HEAD
+export const isUserOnline = (userId: string) => ONLINE_USERS.has(userId);
+
 
 // --- COMPANY FUNCTIONS ---
 export const getCompanies = async (): Promise<Company[]> => {
@@ -748,24 +737,10 @@
     return newCompany;
 };
 
-<<<<<<< HEAD
 // --- DEPARTMENT FUNCTIONS ---
 export const getDepartments = async (): Promise<Department[]> => {
     await departmentsLoadPromise;
     return [...DEPARTMENTS];
-=======
-// --- DEPARTMENTS ---
-export const getDepartments = (): Department[] => {
-    console.log('💾 Getting departments from local storage:', DEPARTMENTS.length, 'departments');
-    return [...DEPARTMENTS]; // Return a copy to prevent mutations
-};
-
-export const setDepartments = (departments: Department[]): void => {
-    console.log('💾 Setting departments in local storage:', departments.length, 'departments');
-    DEPARTMENTS.length = 0; // Clear existing
-    DEPARTMENTS.push(...departments); // Add new ones
-    console.log('✅ Departments updated in local storage');
->>>>>>> 804aa3b8
 };
 
 export const getDepartmentById = async (id: string): Promise<Department | undefined> => {
@@ -773,24 +748,17 @@
     return DEPARTMENTS.find(d => d.id === id);
 };
 
-export const createDepartment = async (name: string, companyId: string): Promise<Department> => {
+export const createDepartment = async (name: string, companyIds: string[]): Promise<Department> => {
     await departmentsLoadPromise;
     const newDepartment: Department = {
         id: uuidv4(),
         name,
-<<<<<<< HEAD
-        companyId,
-=======
-        companyIds,
-        timestamp: new Date().toISOString(),
-        createdAt: new Date().toISOString(), // Add createdAt property
->>>>>>> 804aa3b8
+        companyIds, // Changed to companyIds array
     };
     DEPARTMENTS.unshift(newDepartment);
     return newDepartment;
 };
 
-<<<<<<< HEAD
 // --- USER FUNCTIONS ---
 export const getUsers = async (): Promise<User[]> => {
     await usersLoadPromise;
@@ -862,315 +830,11 @@
 
 export const getTasksByTeam = async (teamMemberIds: string[]): Promise<Task[]> => {
     await tasksLoadPromise;
-=======
-export const updateDepartment = (departmentId: string, updates: Partial<Department>): Department | undefined => {
-    console.log('🔄 Attempting to update department:', { id: departmentId, updates });
-    
-    // First try to find by exact ID match
-    let index = DEPARTMENTS.findIndex(d => d.id === departmentId);
-    
-    // If not found by ID, try to find by name (for API-generated departments)
-    if (index === -1 && updates.name) {
-        index = DEPARTMENTS.findIndex(d => d.name === updates.name);
-        console.log('🔍 Department not found by ID, searching by name:', updates.name, 'Found index:', index);
-=======
-let ONBOARDING_SUBMISSIONS: OnboardingSubmission[] = [
-    {
-        id: 'sub-1', submissionDate: new Date(Date.now() - 1000 * 60 * 60 * 24 * 3).toISOString(), email: 'new.intern@university.edu', fullName: 'Alex Ray', guardianName: 'John Ray', dateOfBirth: '2003-05-12T00:00:00.000Z', gender: 'Male', phone: '123-456-7890', altPhone: '098-765-4321', address: '456 University Ave, College Town, USA 12345', addressProof: 'address_proof.pdf', govtId: '1234 5678 9012', collegeName: 'State University of Technology', gradYear: 2026, cgpa: '8.8 / 10', collegeCertificates: 'transcript.pdf', collegeId: 'college_id.jpg', photo: 'profile_pic.png', signature: 'Alex Ray', workTime: '10:00', meetingTime: '14:00', declaration: true, languagesKnown: ['English', 'Hindi'], status: OnboardingStatus.PENDING_REVIEW,
->>>>>>> origin/main
-    }
-];
-export const DEFAULT_ONBOARDING_STEPS: string[] = [ 'Review Application', 'Verify Documents', 'Background Check', 'Send Offer Letter', 'Prepare Welcome Kit', 'Assign Manager & Team', 'Setup IT Accounts', ];
-
-const today = new Date();
-const year = today.getFullYear();
-const month = (today.getMonth() + 1).toString().padStart(2, '0');
-const ATTENDANCE_DATA: Record<string, string[]> = {
-    [`${year}-${month}-01`]: ['3', '4', '5', '6'], [`${year}-${month}-02`]: ['3', '4', '7'], [`${year}-${month}-03`]: ['3', '4', '5', '6', '7'],
-};
-
-// --- API BASED DATA SERVICE ---
-
-// Helper to add auth token to requests
-const authenticatedFetch = async (url: string, options: RequestInit = {}) => {
-    const token = localStorage.getItem('ets_token');
-    const headers = new Headers(options.headers || {});
-    if (!headers.has('Content-Type')) {
-        headers.set('Content-Type', 'application/json');
-    }
-    if (token) {
-        // AWS API Gateway custom authorizers often look for a token in the 'Authorization' header.
-        headers.set('Authorization', token);
-    }
-    return fetch(url, { ...options, headers });
-};
-
-
-// Helper to parse AWS API Gateway responses
-const parseApiResponse = async (response: Response) => {
-    if (!response.ok) {
-        const errorText = await response.text();
-        throw new Error(`API request failed: ${response.status} ${response.statusText} - ${errorText}`);
-    }
-    const data = await response.json();
-    if (typeof data.body === 'string') {
-        try {
-            return JSON.parse(data.body);
-        } catch (e) {
-            console.error("Failed to parse API response body:", e);
-            throw new Error("Invalid JSON in API response body.");
-        }
-    }
-    return data;
-};
-
-// Helper to robustly extract an array from a potentially nested API response.
-const extractArrayFromApiResponse = (data: any, primaryKey: string): any[] => {
-    if (Array.isArray(data)) {
-        return data;
-    }
-    if (data && typeof data === 'object') {
-        const possibleKeys = [primaryKey, primaryKey.toLowerCase(), 'Items', 'items', 'data', 'body'];
-        for (const key of possibleKeys) {
-            if (Array.isArray(data[key])) {
-                return data[key];
-            }
-        }
-        // Fallback: find first array property in the object
-        const arrayValue = Object.values(data).find(value => Array.isArray(value));
-        if (arrayValue && Array.isArray(arrayValue)) {
-            return arrayValue;
-        }
-    }
-    console.warn(`Could not extract array from API response for key "${primaryKey}". Response was:`, data);
-    return []; // Return empty array to prevent crashes
-}
-
-
-// Caching mechanism
-let cachedTasks: Task[] | null = null;
-let cachedProjects: Project[] | null = null;
-let cachedDepartments: Department[] | null = null;
-let cachedAllUsers: User[] | null = null;
-
-// Helper to map API user to frontend User
-const mapApiUserToUser = (apiUser: any): User => {
-    const roleString = apiUser.role || 'employee';
-    const role = (roleString.charAt(0).toUpperCase() + roleString.slice(1).toLowerCase()) as UserRole;
-    if (!Object.values(UserRole).includes(role)) {
-        console.warn(`Invalid role "${apiUser.role}" for user ${apiUser.name}. Defaulting to Employee.`);
-    }
-    return {
-        id: apiUser.id,
-        name: apiUser.name,
-        email: apiUser.email,
-        role: Object.values(UserRole).includes(role) ? role : UserRole.EMPLOYEE,
-        companyId: apiUser.companyId,
-        managerId: apiUser.managerId,
-        departmentIds: apiUser.departmentIds || [],
-        jobTitle: apiUser.jobTitle,
-        status: apiUser.status || 'Offline',
-        joinedDate: apiUser.joinedDate || new Date().toISOString(),
-        skills: apiUser.skills || [],
-        stats: { completedTasks: 0, inProgressTasks: 0, efficiency: 0, totalHours: 0, workload: 'Light' }, // Default stats
-        rating: apiUser.rating,
-        personalDetails: apiUser.personalDetails,
-        contactNumber: apiUser.contactNumber,
-        address: apiUser.address,
-        familyMembers: apiUser.familyMembers,
-        education: apiUser.education,
-        compensation: apiUser.compensation,
-        documents: apiUser.documents,
-    };
-};
-
-export const getAllUsersFromApi = async (): Promise<User[]> => {
-    if (cachedAllUsers) return cachedAllUsers;
-
-    const response = await authenticatedFetch('https://uvg7wq8e5a.execute-api.ap-south-1.amazonaws.com/dev/users');
-    const data = await parseApiResponse(response);
-    const usersFromApi = extractArrayFromApiResponse(data, 'users');
-    
-<<<<<<< HEAD
-    if (index > -1) {
-        const originalDept = DEPARTMENTS[index];
-        // Preserve timestamp and createdAt if not provided in updates
-        const timestamp = updates.timestamp || originalDept.timestamp || new Date().toISOString();
-        const createdAt = updates.createdAt || originalDept.createdAt || new Date().toISOString();
-        DEPARTMENTS[index] = { ...originalDept, ...updates, timestamp, createdAt } as Department;
-        console.log('✅ Successfully updated department:', DEPARTMENTS[index]);
-        return DEPARTMENTS[index];
-    } else {
-        // If department doesn't exist locally, add it
-        console.log('⚠️ Department not found in local storage, creating new entry');
-        const newDepartment: Department = {
-            id: departmentId,
-            name: updates.name || 'Unknown Department',
-            companyIds: updates.companyIds || [],
-            timestamp: updates.timestamp || new Date().toISOString(),
-            createdAt: updates.createdAt || new Date().toISOString() // Add createdAt property
-        };
-        DEPARTMENTS.push(newDepartment);
-        console.log('✅ Created new department in local storage:', newDepartment);
-        return newDepartment;
-=======
-    cachedAllUsers = usersFromApi.map(mapApiUserToUser);
-    return cachedAllUsers;
-};
-
-export const getUserByIdFromApi = async (userId: string): Promise<User | undefined> => {
-    const allUsers = await getAllUsersFromApi();
-    return allUsers.find(u => u.id === userId);
-};
-
-// --- EMPLOYEES from API ---
-export const getEmployeesFromApi = async (): Promise<User[]> => {
-    const allUsers = await getAllUsersFromApi();
-    return allUsers.filter(user => user.role === UserRole.EMPLOYEE);
-};
-
-
-// --- TASKS ---
-/**
- * Maps an API status string to the application's TaskStatus enum.
- * This is designed to be flexible and handle variations in the API response.
- * @param apiStatus The status string from the API (e.g., "In Progress", "in-progress", "todo").
- * @returns The corresponding TaskStatus enum value.
- */
-const mapApiStatusToTaskStatus = (apiStatus?: string): TaskStatus => {
-    if (!apiStatus) return TaskStatus.TODO;
-    
-    // Normalize by removing spaces and hyphens, and converting to lowercase.
-    const normalized = apiStatus.toLowerCase().replace(/[\s-]+/g, '');
-
-    if (normalized.includes('inprogress')) return TaskStatus.IN_PROGRESS;
-    if (normalized.includes('onhold')) return TaskStatus.ON_HOLD;
-    if (normalized.includes('completed')) return TaskStatus.COMPLETED;
-    if (normalized.includes('todo')) return TaskStatus.TODO;
-    
-    console.warn(`Unknown task status from API: "${apiStatus}". Defaulting to To-Do.`);
-    return TaskStatus.TODO;
-};
-
-/**
- * Fetches all tasks from the API.
- * This implementation is robustly designed to handle various AWS API Gateway response formats.
- */
-export const getAllTasks = async (): Promise<Task[]> => {
-    // Return cached tasks if available to improve performance and avoid redundant API calls.
-    if (cachedTasks) return cachedTasks;
-
-    try {
-        // Use a standard fetch for this public endpoint to avoid potential header issues.
-        const response = await fetch('https://3f4ycega6h.execute-api.ap-south-1.amazonaws.com/dev/get-tasks');
-
-        if (!response.ok) {
-            const errorText = await response.text();
-            console.error("Task API Error Response:", errorText);
-            throw new Error(`API request for tasks failed: ${response.status} ${response.statusText}`);
-        }
-
-        const responseData = await response.json();
-        
-        let tasksFromApi: any[];
-
-        // Handle different possible response structures from AWS API Gateway.
-        if (responseData.body && typeof responseData.body === 'string') {
-            // Case 1: Body is a stringified JSON array.
-            tasksFromApi = JSON.parse(responseData.body);
-        } else if (Array.isArray(responseData.body)) {
-            // Case 2: Body is already a JSON array.
-            tasksFromApi = responseData.body;
-        } else if (Array.isArray(responseData)) {
-            // Case 3: The entire response is the JSON array.
-            tasksFromApi = responseData;
-        } else if (responseData.Tasks && Array.isArray(responseData.Tasks)) {
-             // Case 4: The response is an object with a "Tasks" key
-            tasksFromApi = responseData.Tasks;
-        } else {
-            // Fallback: Try to find any array within the response object.
-            tasksFromApi = extractArrayFromApiResponse(responseData, 'Tasks');
-        }
-
-        if (!Array.isArray(tasksFromApi)) {
-            console.error("Final processed task data is not an array:", tasksFromApi);
-            return []; // Return an empty array to prevent crashes.
-        }
-        
-        // Map the raw API task objects to the application's Task type.
-        cachedTasks = tasksFromApi.map((task: any): Task => ({
-            id: task.id,
-            name: task.title,
-            description: task.description,
-            dueDate: task.due_date,
-            projectId: task.project,
-            assigneeId: task.assign_to,
-            assign_by: task.assign_by,
-            status: mapApiStatusToTaskStatus(task.status),
-            priority: task.priority,
-            estimatedTime: task.est_time ? parseInt(task.est_time, 10) : undefined,
-        }));
-        
-        return cachedTasks;
-
-    } catch (error) {
-        console.error("A critical error occurred while fetching tasks:", error);
-        return []; // Return an empty array on failure to prevent the app from crashing.
->>>>>>> origin/main
-    }
-};
-
-
-export const createTask = async (taskData: any): Promise<Task> => {
-    const response = await authenticatedFetch('https://3f4ycega6h.execute-api.ap-south-1.amazonaws.com/dev/add-task', {
-        method: 'POST',
-        body: JSON.stringify(taskData)
-    });
-    if (!response.ok) {
-        const errorData = await response.json();
-        throw new Error(errorData.message || 'Failed to create task.');
-    }
-    
-    // Invalidate cache
-    cachedTasks = null;
-    const responseData = await response.json();
-    const createdTaskData = responseData.Task.Item;
-
-    const newTask: Task = {
-        id: createdTaskData.id,
-        name: createdTaskData.title,
-        description: createdTaskData.description,
-        dueDate: createdTaskData.due_date,
-        projectId: createdTaskData.project,
-        assigneeId: createdTaskData.assign_to,
-        assign_by: createdTaskData.assign_by,
-        status: createdTaskData.status,
-        priority: createdTaskData.priority,
-        estimatedTime: createdTaskData.est_time ? parseInt(createdTaskData.est_time, 10) : undefined,
-    };
-    
-    return newTask;
-};
-
-export const getTaskById = async (id: string): Promise<Task | undefined> => {
-    const tasks = await getAllTasks();
-    return tasks.find(t => t.id === id);
-};
-
-export const getTasksByProject = async (projectId: string): Promise<Task[]> => {
-    const tasks = await getAllTasks();
-    return tasks.filter(t => t.projectId === projectId);
-};
-
-export const getTasksByTeam = async (teamMemberIds: string[]): Promise<Task[]> => {
-    const tasks = await getAllTasks();
->>>>>>> 804aa3b8
     const teamSet = new Set(teamMemberIds);
-    return tasks.filter(t => (t.assigneeId && teamSet.has(t.assigneeId)));
+    return TASKS.filter(t => (t.assigneeId && teamSet.has(t.assigneeId)) || !t.assigneeId);
 };
 
 export const getTasksByAssignee = async (assigneeId: string): Promise<Task[]> => {
-<<<<<<< HEAD
     await tasksLoadPromise;
     return TASKS.filter(t => t.assigneeId === assigneeId);
 };
@@ -1189,7 +853,7 @@
 
     try {
         console.log(`[DataService] Attempting to create task via API at ${CREATE_TASK_API_URL}`);
-        const token = AuthService.getToken(); // Get token
+        const token = AuthService.getToken(); // Get token from AuthService
         const apiPayload = {
             ...newTask,
             title: newTask.name,
@@ -1216,84 +880,13 @@
         }
     } catch (error) {
         console.error(`[DataService] Failed to create task via API:`, error);
-=======
-    const tasks = await getAllTasks();
-    return tasks.filter(t => t.assigneeId === assigneeId);
-};
-
-export const updateTask = async (taskId: string, updates: { status?: TaskStatus; assigneeId?: string | undefined }, currentUserId: string): Promise<Task> => {
-    const payload: { currentUserId: string; status?: TaskStatus; assign_to?: string } = {
-        currentUserId: currentUserId,
-    };
-    if (updates.status) {
-        payload.status = updates.status;
-    }
-    if (updates.hasOwnProperty('assigneeId')) {
-        payload.assign_to = updates.assigneeId || '';
-    }
-
-    const endpointUrl = `https://3f4ycega6h.execute-api.ap-south-1.amazonaws.com/dev/edit-task/${taskId}`;
-
-    const response = await authenticatedFetch(endpointUrl, {
-        method: 'PUT',
-        body: JSON.stringify(payload)
-    });
-
-    if (!response.ok) {
-        let errorMessage = 'Failed to update task.';
-        try {
-            const errorBody = await response.text();
-            const errorJson = JSON.parse(errorBody);
-            errorMessage = errorJson.message || errorBody;
-        } catch (e) {
-            // The response was not JSON, which is fine. The text itself might be the error.
-        }
-        throw new Error(errorMessage);
-    }
-    
-    cachedTasks = null; // Invalidate cache to force a refresh on next load
-    
-    const responseData = await response.json();
-    const updatedTaskData = responseData.Task;
-
-    const mappedTask: Task = {
-        id: updatedTaskData.id,
-        name: updatedTaskData.title,
-        description: updatedTaskData.description,
-        dueDate: updatedTaskData.due_date,
-        projectId: updatedTaskData.project,
-        assigneeId: updatedTaskData.assign_to,
-        assign_by: updatedTaskData.assign_by,
-        status: updatedTaskData.status,
-        priority: updatedTaskData.priority,
-        estimatedTime: updatedTaskData.est_time ? parseInt(updatedTaskData.est_time, 10) : undefined,
-        notes: updatedTaskData.notes,
-        dependency: updatedTaskData.dependency,
-        dependencyLogs: updatedTaskData.dependencyLogs,
-        tags: updatedTaskData.tags,
-        category: updatedTaskData.category
-    };
-
-    return mappedTask;
-};
-
-// Optimistic local update for data not handled by the API, e.g., notes.
-export const updateTaskLocally = (taskId: string, updates: Partial<Task>): Task | undefined => {
-    if (cachedTasks) {
-        const taskIndex = cachedTasks.findIndex(t => t.id === taskId);
-        if (taskIndex > -1) {
-            cachedTasks[taskIndex] = { ...cachedTasks[taskIndex], ...updates };
-            return cachedTasks[taskIndex];
-        }
->>>>>>> 804aa3b8
-    }
-
-<<<<<<< HEAD
+    }
+
     TASKS.unshift(newTask);
     return newTask;
 };
 
-export const updateTask = async (taskId: string, updates: Partial<Task>): Promise<Task | undefined> => {
+export const updateTask = async (taskId: string, updates: Partial<Task>, updaterId?: string): Promise<Task | undefined> => {
     await tasksLoadPromise;
     const taskIndex = TASKS.findIndex(t => t.id === taskId);
     const existingTask = taskIndex > -1 ? TASKS[taskIndex] : undefined;
@@ -1311,8 +904,10 @@
         assign_to: updates.assigneeId,
         department: updates.category,
         est_time: updates.estimatedTime,
+        updaterId: updaterId // Pass updaterId to API
     };
 
+    // Remove undefined values to avoid sending them in the payload
     Object.keys(apiPayload).forEach(key => {
         if (apiPayload[key] === undefined) {
             delete apiPayload[key];
@@ -1321,7 +916,7 @@
 
     try {
         console.log(`[DataService] Attempting to update task ${taskId} via API at ${UPDATE_TASK_API_URL}/${taskId}`);
-        const token = AuthService.getToken(); // Get token
+        const token = AuthService.getToken(); // Get token from AuthService
         const response = await fetch(`${UPDATE_TASK_API_URL}/${taskId}`, { // Assuming API expects ID in path
             method: 'PUT', // Or 'PATCH'
             headers: {
@@ -1364,159 +959,23 @@
                 return updatedTaskFromApi;
             }
             return undefined;
-=======
-
-export const deleteTask = async (taskId: string, currentUserId: string): Promise<void> => {
-    const response = await authenticatedFetch(`https://3f4ycega6h.execute-api.ap-south-1.amazonaws.com/dev/delete-task/${taskId}`, {
-        method: 'POST',
-        body: JSON.stringify({ currentUserId: currentUserId })
-    });
-
-    if (!response.ok) {
-        let errorMessage = 'Failed to delete task.';
-        try {
-            const errorBody = await response.json();
-            errorMessage = errorBody.message || JSON.stringify(errorBody);
-        } catch (e) {
-             const errorText = await response.text();
-             errorMessage = errorText || `Request failed with status ${response.status}`;
-        }
-        throw new Error(errorMessage);
-    }
-    
-    // Invalidate cache
-    cachedTasks = null;
-};
-
-
-// --- PROJECTS ---
-export const getAllProjects = async (): Promise<Project[]> => {
-    if (cachedProjects) return cachedProjects;
-    const response = await authenticatedFetch('https://zmpxbvjnrf.execute-api.ap-south-1.amazonaws.com/get/get-projects');
-    const data = await parseApiResponse(response);
-    const projectsFromApi = extractArrayFromApiResponse(data, 'projects');
-    cachedProjects = projectsFromApi.map((proj: any): Project => ({
-        id: proj.id,
-        name: proj.name,
-        description: proj.description,
-        managerId: proj.manager_id,
-        departmentIds: Array.isArray(proj.department_ids) ? proj.department_ids : [],
-        deadline: proj.deadline,
-        priority: proj.priority,
-        estimatedTime: proj.estimated_time ? parseInt(proj.estimated_time, 10) : undefined,
-        companyId: proj.company_id || 'comp-1',
-        roadmap: proj.roadmap || [],
-    }));
-    return cachedProjects;
-};
-
-export const getProjectById = async (id: string): Promise<Project | undefined> => {
-    const projects = await getAllProjects();
-    return projects.find(p => p.id === id);
-};
-
-export const getProjectsByManager = async (managerId: string): Promise<Project[]> => {
-    const projects = await getAllProjects();
-    return projects.filter(p => p.managerId === managerId);
-};
-
-export const getProjectsByCompany = async (companyId: string): Promise<Project[]> => {
-    const projects = await getAllProjects();
-    return projects.filter(p => p.companyId === companyId);
-};
-
-export const getProjectsByDepartment = async (departmentId: string): Promise<Project[]> => {
-    const projects = await getAllProjects();
-    return projects.filter(p => p.departmentIds.includes(departmentId));
-};
-
-export const createProject = (projectData: Omit<Project, 'id'>): Project => {
-    // Optimistic update as no API provided
-    const newProject: Project = { ...projectData, id: `proj-${Date.now()}`};
-    if (cachedProjects) {
-        cachedProjects.unshift(newProject);
-    } else {
-        cachedProjects = [newProject];
-    }
-    return newProject;
-};
-
-export const updateProject = (projectId: string, updates: Partial<Project>): Project | undefined => {
-    // Optimistic update
-    if (cachedProjects) {
-        const projectIndex = cachedProjects.findIndex(p => p.id === projectId);
-        if (projectIndex > -1) {
-            cachedProjects[projectIndex] = { ...cachedProjects[projectIndex], ...updates };
-            return cachedProjects[projectIndex];
-        }
-    }
-    return undefined;
-};
-
-
-// --- DEPARTMENTS ---
-export const getDepartments = async (): Promise<Department[]> => {
-    if (cachedDepartments) return cachedDepartments;
-    const response = await authenticatedFetch('https://pp02swd0a8.execute-api.ap-south-1.amazonaws.com/prod/');
-    const data = await parseApiResponse(response);
-    const departmentsFromApi = extractArrayFromApiResponse(data, 'departments');
-    cachedDepartments = departmentsFromApi.map((dept: any): Department => ({
-        id: dept.id,
-        name: dept.name,
-        companyId: dept.company_id || 'comp-1',
-    }));
-    return cachedDepartments;
-};
-
-export const getDepartmentById = async (id: string): Promise<Department | undefined> => {
-    const depts = await getDepartments();
-    return depts.find(d => d.id === id);
-};
-
-export const createDepartment = (name: string, companyId: string): Department => {
-    // Optimistic update
-    const newDepartment: Department = { id: `dept-${Date.now()}`, name, companyId };
-    if (cachedDepartments) {
-        cachedDepartments.unshift(newDepartment);
-    } else {
-        cachedDepartments = [newDepartment];
-    }
-    return newDepartment;
-};
-
-// --- MOCKED FUNCTIONS ---
-export const getCompanies = (): Company[] => [...COMPANIES];
-export const getCompanyById = (id: string): Company | undefined => COMPANIES.find(c => c.id === id);
-export const createCompany = (name: string, ownerId: string): Company => {
-    const newCompany: Company = { id: `comp-${Date.now()}`, name, ownerId, createdAt: new Date().toISOString() };
-    COMPANIES.unshift(newCompany);
-    return newCompany;
-};
-export const getAttendanceByDate = (date: string): string[] => ATTENDANCE_DATA[date] || [];
-export const getAttendanceForUserByMonth = (userId: string, year: number, month: number): string[] => {
-    const monthString = (month + 1).toString().padStart(2, '0');
-    const presentDates: string[] = [];
-    for (const date in ATTENDANCE_DATA) {
-        if (date.startsWith(`${year}-${monthString}`) && ATTENDANCE_DATA[date].includes(userId)) {
-            presentDates.push(date);
->>>>>>> 804aa3b8
         }
     } catch (error) {
         console.error(`[DataService] Failed to update task ${taskId} via API:`, error);
         throw error;
     }
 };
-<<<<<<< HEAD
-
-export const deleteTask = async (taskId: string): Promise<void> => {
+
+export const deleteTask = async (taskId: string, deleterId?: string): Promise<void> => {
     try {
         console.log(`[DataService] Attempting to delete task ${taskId} via API at ${DELETE_TASK_API_URL}/${taskId}`);
-        const token = AuthService.getToken(); // Get token
+        const token = AuthService.getToken(); // Get token from AuthService
         const response = await fetch(`${DELETE_TASK_API_URL}/${taskId}`, {
             method: 'DELETE',
             headers: {
                 ...(token && { 'Authorization': `Bearer ${token}` })
-            }
+            },
+            body: JSON.stringify({ deleterId }) // Assuming deleterId is passed in body
         });
         await parseApiResponse(response);
     } catch (error) {
@@ -1546,38 +1005,6 @@
         status: OnboardingStatus.PENDING_REVIEW,
         ...data,
     };
-=======
-export const isUserOnline = (userId: string) => ONLINE_USERS.has(userId);
-export const getConversationsForUser = (userId: string): ChatConversation[] => CONVERSATIONS.filter(c => c.participantIds.includes(userId)).sort((a,b) => {
-    const timeA = a.lastMessage ? new Date(a.lastMessage.timestamp).getTime() : 0;
-    const timeB = b.lastMessage ? new Date(b.lastMessage.timestamp).getTime() : 0;
-    return timeB - timeA;
-});
-export const getMessagesForConversation = (conversationId: string): ChatMessage[] => MESSAGES.filter(m => m.conversationId === conversationId).sort((a,b) => new Date(a.timestamp).getTime() - new Date(b.timestamp).getTime());
-export const sendMessage = (conversationId: string, senderId: string, text: string): ChatMessage => {
-    const newMessage: ChatMessage = { id: `msg-${Date.now()}`, conversationId, senderId, text, timestamp: new Date().toISOString() };
-    MESSAGES.push(newMessage);
-    const convIndex = CONVERSATIONS.findIndex(c => c.id === conversationId);
-    if (convIndex > -1) CONVERSATIONS[convIndex].lastMessage = newMessage;
-    return newMessage;
-};
-export const createGroup = (groupName: string, memberIds: string[], creatorId: string): ChatConversation => {
-    const newGroup: ChatConversation = { id: `conv-${Date.now()}`, type: 'group', name: groupName, participantIds: [...new Set([creatorId, ...memberIds])], adminIds: [creatorId] };
-    CONVERSATIONS.unshift(newGroup);
-    return newGroup;
-};
-export const getOrCreateDirectConversation = (userId1: string, userId2: string): ChatConversation => {
-    const existing = CONVERSATIONS.find(c => c.type === 'direct' && c.participantIds.length === 2 && c.participantIds.includes(userId1) && c.participantIds.includes(userId2));
-    if (existing) return existing;
-    const newDM: ChatConversation = { id: `conv-${Date.now()}`, type: 'direct', participantIds: [userId1, userId2] };
-    CONVERSATIONS.unshift(newDM);
-    return newDM;
-};
-export const getOnboardingSubmissions = (): OnboardingSubmission[] => [...ONBOARDING_SUBMISSIONS].sort((a,b) => new Date(b.submissionDate).getTime() - new Date(a.submissionDate).getTime());
-export const getOnboardingSubmissionById = (id: string): OnboardingSubmission | undefined => ONBOARDING_SUBMISSIONS.find(s => s.id === id);
-export const createOnboardingSubmission = (data: Omit<OnboardingSubmission, 'id' | 'submissionDate' | 'status' | 'steps'>): OnboardingSubmission => {
-    const newSubmission: OnboardingSubmission = { id: `sub-${Date.now()}`, submissionDate: new Date().toISOString(), status: OnboardingStatus.PENDING_REVIEW, ...data };
->>>>>>> 804aa3b8
     ONBOARDING_SUBMISSIONS.unshift(newSubmission);
     return newSubmission;
 };
