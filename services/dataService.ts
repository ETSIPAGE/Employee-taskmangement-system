--- conflicted
+++ resolved
@@ -130,16 +130,10 @@
     return s;
 };
 
-<<<<<<< HEAD
 // Helper to add auth token to requests
 const authenticatedFetch = async (url: string, options: ExtendedRequestInit = {}) => {
     const token = localStorage.getItem('ets_token') || (typeof getToken === 'function' ? getToken() : undefined);
     const apiKey = localStorage.getItem('ets_api_key');
-=======
-// --- COMMON HELPERS ---
-const authenticatedFetch = async (url: string, options: RequestInit = {}) => {
-    const token = getToken();
->>>>>>> c5378e92
     const headers = new Headers(options.headers || {});
 
     const { skipAuth, noContentType, authRaw, ...fetchOptions } = (options as any) || {};
@@ -1119,9 +1113,6 @@
         return normalized;
     } catch (error) {
         console.error(`Failed to fetch attendance for date ${date}:`, error);
-<<<<<<< HEAD
-        return ATTENDANCE_DATA[date] || [];
-=======
         const fallback = (ATTENDANCE_DATA[date] || []).map(uid => ({ userId: uid, date }));
         return fallback;
     }
@@ -1201,7 +1192,6 @@
             }
         }
         return presentDates; // Fallback to mock data
->>>>>>> c5378e92
     }
 };
 
