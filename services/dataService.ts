--- conflicted
+++ resolved
@@ -73,7 +73,6 @@
     [`${year}-${month}-01`]: ['3', '4', '5', '6'], [`${year}-${month}-02`]: ['3', '4', '7'], [`${year}-${month}-03`]: ['3', '4', '5', '6', '7'],
 };
 
-<<<<<<< HEAD
 // Update user via provided Users Update API
 export const updateUser = async (
     userId: string,
@@ -130,7 +129,6 @@
 };
 
 // --- API BASED DATA SERVICE ---
-=======
 export const addGroupMember = async (conversationId: string, memberId: string, requesterRole?: UserRole) => {
     const payload: Record<string, any> = {
         conversationId,
@@ -255,7 +253,6 @@
         throw new Error('Failed to rename group.');
     }
 };
->>>>>>> bc537d83
 
 // --- COMMON HELPERS ---
 type ExtendedRequestInit = RequestInit & {
@@ -401,12 +398,6 @@
 let cachedManagers: User[] | null = null;
 let cachedCompanies: Company[] | null = null;
 
-<<<<<<< HEAD
-// Allow views to force refresh of users from the API
-export const invalidateUsersCache = () => {
-    cachedAllUsers = null;
-    cachedManagers = null;
-=======
 const userPresenceMap = new Map<string, User['status']>();
 
 const normalizeUserStatus = (status?: string | null): User['status'] => {
@@ -456,7 +447,6 @@
             cachedAllUsers[index] = { ...cachedAllUsers[index], status: normalized };
         }
     }
->>>>>>> bc537d83
 };
 
 // Retry constants for eventual consistency
@@ -515,13 +505,8 @@
         companyId: companyId,
         managerId: apiUser.managerId || (Array.isArray(apiUser.managerIds) && apiUser.managerIds.length > 0 ? apiUser.managerIds[0] : undefined),
         departmentIds: departmentIds,
-<<<<<<< HEAD
         jobTitle: apiUser.jobTitle || apiUser.title || apiUser.position,
         status: apiUser.status || 'Offline',
-=======
-        jobTitle: apiUser.jobTitle,
-        status: normalizedStatus,
->>>>>>> bc537d83
         joinedDate: apiUser.joinedDate || new Date().toISOString(),
         skills: apiUser.skills || [],
         stats: { completedTasks: 0, inProgressTasks: 0, efficiency: 0, totalHours: 0, workload: 'Light' }, // Default stats
@@ -536,7 +521,6 @@
     };
 };
 
-<<<<<<< HEAD
 export const getAllUsersFromApi = async (): Promise<User[]> => {
     if (cachedAllUsers) return cachedAllUsers;
 
@@ -583,18 +567,6 @@
     const allUsers = await getAllUsersFromApi();
     return allUsers.find(u => u.id === userId);
 };
-=======
-export const getUsers = async (forceRefresh = false): Promise<User[]> => {
-    if (!forceRefresh && cachedAllUsers) {
-        updateUserPresenceCache(cachedAllUsers);
-        return cachedAllUsers;
-    }
-
-    try {
-        const response = await authenticatedFetch(USERS_API_URL);
-        const data = await parseApiResponse(response);
-        const usersFromApi = extractArrayFromApiResponse(data, 'users');
->>>>>>> bc537d83
 
         cachedAllUsers = usersFromApi.map(mapApiUserToUser);
         updateUserPresenceCache(cachedAllUsers);
@@ -605,7 +577,6 @@
     }
 };
 
-<<<<<<< HEAD
 // Delete user via Users API
 export const deleteUser = async (userId: string): Promise<void> => {
     const deleteUrl = `${EMPLOYEES_DELETE_API_BASE_URL}/${encodeURIComponent(userId)}`;
@@ -644,12 +615,6 @@
 // Simple wrapper used by various parts of the app
 export const getUsers = async (): Promise<User[]> => {
     return getAllUsersFromApi();
-=======
-export const clearUsersCache = () => {
-    cachedAllUsers = null;
-    cachedManagers = null;
-    userPresenceMap.clear();
->>>>>>> bc537d83
 };
 
 export const getUserById = async (userId: string): Promise<User | undefined> => {
