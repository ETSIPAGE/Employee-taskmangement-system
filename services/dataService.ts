--- conflicted
+++ resolved
@@ -65,7 +65,6 @@
     [`${year}-${month}-01`]: ['3', '4', '5', '6'], [`${year}-${month}-02`]: ['3', '4', '7'], [`${year}-${month}-03`]: ['3', '4', '5', '6', '7'],
 };
 
-<<<<<<< HEAD
 // --- ATTENDANCE TIME NORMALIZATION HELPERS ---
 const coerceDateFromEpochAny = (input: string | number): Date | null => {
     const numeric = typeof input === 'number' ? input : Number(String(input).trim());
@@ -134,15 +133,6 @@
 // --- COMMON HELPERS ---
 const authenticatedFetch = async (url: string, options: RequestInit = {}) => {
     const token = getToken();
-=======
-// --- API BASED DATA SERVICE ---
-
-type ExtendedRequestInit = RequestInit & { skipAuth?: boolean; noContentType?: boolean; authRaw?: boolean };
-
-// Helper to add auth token to requests
-const authenticatedFetch = async (url: string, options: ExtendedRequestInit = {}) => {
-    const token = localStorage.getItem('ets_token') || (typeof getToken === 'function' ? getToken() : undefined);
->>>>>>> 3ec17272
     const headers = new Headers(options.headers || {});
 
     const { skipAuth, noContentType, authRaw, ...fetchOptions } = (options as any) || {};
@@ -274,7 +264,6 @@
     };
 };
 
-<<<<<<< HEAD
 export const getUsers = async (forceRefresh = false): Promise<User[]> => {
     if (!forceRefresh && cachedAllUsers) return cachedAllUsers;
 
@@ -289,33 +278,6 @@
         console.error("Failed to fetch all users:", error);
         return [];
     }
-=======
-export const getAllUsersFromApi = async (): Promise<User[]> => {
-    if (cachedAllUsers) return cachedAllUsers;
-
-    const response = await authenticatedFetch('https://uvg7wq8e5a.execute-api.ap-south-1.amazonaws.com/dev/users');
-    const data = await parseApiResponse(response);
-    const usersFromApi = extractArrayFromApiResponse(data, 'users');
-    
-    cachedAllUsers = usersFromApi.map(mapApiUserToUser);
-    return cachedAllUsers;
-};
-
-export const getUserByIdFromApi = async (userId: string): Promise<User | undefined> => {
-    const allUsers = await getAllUsersFromApi();
-    return allUsers.find(u => u.id === userId);
-};
-
-// --- EMPLOYEES from API ---
-export const getEmployeesFromApi = async (): Promise<User[]> => {
-    const allUsers = await getAllUsersFromApi();
-    return allUsers.filter(user => user.role === UserRole.EMPLOYEE);
-};
-
-// Simple wrapper used by various parts of the app
-export const getUsers = async (): Promise<User[]> => {
-    return getAllUsersFromApi();
->>>>>>> 3ec17272
 };
 
 export const clearUsersCache = () => {
@@ -1113,13 +1075,9 @@
     return newCompany;
 };
 
-<<<<<<< HEAD
 
 // --- ATTENDANCE SERVICE ---
 export const getAttendanceByDate = async (date: string): Promise<Array<{ userId: string; date?: string; punchInTime?: string; punchOutTime?: string }>> => {
-=======
-export const getAttendanceByDate = async (date: string): Promise<string[]> => {
->>>>>>> 3ec17272
     try {
         // --- THIS IS THE CORRECTED LINE ---
         const endpoint = `${ATTENDANCE_GET_BY_DATE_URL}?date=${encodeURIComponent(date)}`;
